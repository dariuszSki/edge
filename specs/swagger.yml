---
swagger: '2.0'
info:
  version: 0.15.0
  title: Ziti Edge
  contact: {}
host: demo.ziti.dev
basePath: /edge/v1
schemes:
  - https
consumes:
  - application/json
produces:
  - application/json
securityDefinitions:
  ztSession:
    type: apiKey
    in: header
    name: zt-session

#######################################################################################################################
#
# Paths - Endpoints and their associated HTTP methods
#
#######################################################################################################################
paths:
  ###################################################################
  # .well-known RFC
  ##################################################################
  '/.well-known/est/cacerts':
    get:
      summary: Get CA Cert Store
      description: |
        This endpoint is used during enrollments to bootstrap trust between enrolling clients and the Ziti Edge API.
        This endpoint returns a base64 encoded PKCS7 store. The content can be base64 decoded and parsed by any library
        that supports parsing PKCS7 stores.
      security: []
      tags:
        - Well Known
      operationId: listWellKnownCas
      produces:
        - application/pkcs7-mime
      responses:
        '200':
          description: A base64 encoded PKCS7 store
          schema:
            type: string
            example: 'MIIMUQYJKoZIhvcNAQcCoIIMQjCCDD4CAQExADALBgkqhkiG9w0BBwGgggwkMIIG
                      BjCCA+6gAwIBAgICEAAwDQYJKoZIhvcNAQELBQAwgZcxCzAJBgNVBAYTAlVTMRcw
                      FQYDVQQIDA5Ob3J0aCBDYXJvbGluYTESMBAGA1UEBwwJQ2hhcmxvdHRlMRMwEQYD
                      VQQKDApOZXRGb3VuZHJ5MSkwJwYDVQQLDCBOZXRGb3VuZHJ5IENlcnRpZmljYXRl
                      IEF1dGhvcml0eTEbMBkGA1UEAwwSTmV0Rm91bmRyeSBSb290IENBMB4XDTE4MDUx
                      ODE2NTcyM1oXDTI4MDUxNTE2NTcyM1owgYsxCzAJBgNVBAYTAlVTMRcwFQYDVQQI
                      DA5Ob3J0aCBDYXJvbGluYTETMBEGA1UECgwKTmV0Rm91bmRyeTEpMCcGA1UECwwg
                      TmV0Rm91bmRyeSBDZXJ0aWZpY2F0ZSBBdXRob3JpdHkxIzAhBgNVBAMMGk5ldEZv
                      dW5kcnkgSW50ZXJtZWRpYXRlIENBMIICIjANBgkqhkiG9w0BAQEFAAOCAg8AMIIC
                      CgKCAgEAsb1EPhMUweS9WpjT7L54xAOmZqugJ6fhSrFfLUwNUy172q+ASvZTpT1z
                      KIPcZpGmPB3TX2bHaAR67BbRkUR11JgWE3U8+FsGrYmPZtaKM6fg8Mh0WZ41oMYQ
                      NJyQixOktrgqfybyJoT5PeT5AA7QQmd8mku2X9nkAu6gWPf2nHNc7SeQdijmyQQa
                      VK3oqyaxOzWzsU/XbfMEz/ObkefUxgt5Z6jlK0xcW0Q+QgtawMKLUiuo6obWRPcl
                      7Hm9Sze8XJS5pbvS5JkUszxoRZuDVHZylrlHIpA/IL+BnvS+M7SP28UWe9skrv/s
                      6ACpJtuPJ1EYf5fakugOpY7i+hq7YNi//csbc49Qjn2OtttrR7JcTaHUEU1I/tQb
                      QGAtNkI4pJjRVUdDawQFQlWHZD1COixNLErs2HzAI00DhLrY6SKITI/kjN0Xx010
                      XdMcdfay0PLWm6RwxiRmMQFL4GNIC895NF1q6xV4W4rWgqUNlcvKpy+i1chWpRbU
                      He16ul0qh10fcESrRvAbXn5YrQJLrwbSr+85ubN8lYdNLE0qg2cIXZlUilarZZzW
                      ghtCe+KkUpjfRuAi/CqfSwNK3QXEfeVEK6S49mHeSekOizFIw7fmDhCz9vXwMOnb
                      ryRSLEJks0gIRcSDVChXheAqC98y4kcQdniNWFnqJXoqA+rrSokCAwEAAaNmMGQw
                      HQYDVR0OBBYEFK8UXC/sq6dGVFAqEXHsQDzqzwuUMB8GA1UdIwQYMBaAFEHz6RRu
                      OuXj2mwAzOeUinfWeivpMBIGA1UdEwEB/wQIMAYBAf8CAQAwDgYDVR0PAQH/BAQD
                      AgGGMA0GCSqGSIb3DQEBCwUAA4ICAQBDAAaOE2Nbb49eOjyTNxIeOB+ZKQjJ1hUE
                      gRrootAA8NYbtKW/vyxTWnNi5XOGXd4DFS9OKZ0mL/7NyLc0mbTwPH2ZT8KTPUTS
                      Cpo6yktZ/7TMjyAtWZiOMg2EH+6m/nlNSXk/v5fb8+JQLdZfpxoA017dHh3tc8l7
                      KOskCZNwQHgF/YMXrPXUNbsGkXRuJLtpjPw5O9GvPys7p+a1aJH1WCTly9zfB6j+
                      rMF+UGCPDT30sxitVlohik83j6pKLgEAP/gi8nJbILlTP7ce+gJeHR2tfDvmK91X
                      6QgCF2STUFBU7/9H1/pPRRykOxQpAd8xqSgqGEyp9Ie4tysZjwoUEnG8IVJ5ykrI
                      Fximvnb4B+LABV9WEo08n8m1R8wEryrISi8fBPn3Pr5nuayOfFLa15CLTkZF40FN
                      8ika1qNZy8bWRDwTZJQUUb7VCheRWcMwdZdNmhl3J+VZLpQ+ruW7b2ajwacHz5Nw
                      BHKNcmxXb/4vHq/BnlcayHnSqT6036+OZQ+owDegcYmWV6LaM7xLErjHz2EE38M2
                      YSiW5SU1zluDe+iHb6l3Gd3Fj/X1gkMWFgYh0XPMSUSyimLNYzy4THKzmWlcQNFo
                      LLiIDbLrMt+vk+vBkIsNTTPXRJOFPBhmIF6uIUj+2YhzNotX/pQtqMKms3pPlmHq
                      dH6biwygETCCBhYwggP+oAMCAQICCQDquKpymLJ5WzANBgkqhkiG9w0BAQsFADCB
                      lzELMAkGA1UEBhMCVVMxFzAVBgNVBAgMDk5vcnRoIENhcm9saW5hMRIwEAYDVQQH
                      DAlDaGFybG90dGUxEzARBgNVBAoMCk5ldEZvdW5kcnkxKTAnBgNVBAsMIE5ldEZv
                      dW5kcnkgQ2VydGlmaWNhdGUgQXV0aG9yaXR5MRswGQYDVQQDDBJOZXRGb3VuZHJ5
                      IFJvb3QgQ0EwHhcNMTgwNTE4MTY1NDQ3WhcNMzgwNTEzMTY1NDQ3WjCBlzELMAkG
                      A1UEBhMCVVMxFzAVBgNVBAgMDk5vcnRoIENhcm9saW5hMRIwEAYDVQQHDAlDaGFy
                      bG90dGUxEzARBgNVBAoMCk5ldEZvdW5kcnkxKTAnBgNVBAsMIE5ldEZvdW5kcnkg
                      Q2VydGlmaWNhdGUgQXV0aG9yaXR5MRswGQYDVQQDDBJOZXRGb3VuZHJ5IFJvb3Qg
                      Q0EwggIiMA0GCSqGSIb3DQEBAQUAA4ICDwAwggIKAoICAQDKq/Xa+749Cr3WJGYD
                      DIEtNKIRnTFc6TeiRSm/O7hG2+1Nrh/dObjZJuDjsopWP8NFA/DwlNyEphYKAeSw
                      HDmu+4nFd6ifoeDE2lYq6bNhLcgN+A3MlN5Phb2rnO32YYZwHXGWov+jtd2gaK0f
                      WsH8CQxn6n2v7qvPMTeYFP8p4jqTZw2bvZWw+LMYTFCy541DFqQLQasMg10mXRAV
                      XO7Oa9y+D1re1zLq4wS6u8ItJoKzfmvZkMvD90C/tQ4u0iJaL7GB2SE9MOPDeGVv
                      pnoSAIkSVmvRDUAj2x9PuukykzoL1OAWzc5Cg+5LxRmLejVE7PvPcHaTtNag2tRD
                      w2vbMeFKN8NvQH1QYcaPWZe4Vl9b6DAuTaH5RN919H/F+ZHyjZybVPwC14lflneI
                      KyNy8JEV/YMIbEADWnuiedzDehk2Opn+0+9Zr2X/xfjCo8iWHFbNaVnQX7wdRaOo
                      783lEouncqe46FDBLBpyAuDKHQpIT3MK8rkC/1yBNxsH44vMweUZuK0u7PC9KHtm
                      pQfuflYGfxA34kY6WU3jzyQHetoLYjoxTqNEEjuGpwy2o1j7RaCBEFIbYlnlbhpE
                      WFTaQf96z2GQ6m1U3y7JyDflHSu9Fo1JNkG3qXsjDwda/6W7NRJRgdFrhnOwrm7F
                      6L9X4P1HnzU/VJL66LwPmiHVjQIDAQABo2MwYTAdBgNVHQ4EFgQUQfPpFG465ePa
                      bADM55SKd9Z6K+kwHwYDVR0jBBgwFoAUQfPpFG465ePabADM55SKd9Z6K+kwDwYD
                      VR0TAQH/BAUwAwEB/zAOBgNVHQ8BAf8EBAMCAYYwDQYJKoZIhvcNAQELBQADggIB
                      ACfU74aKWROaxnue8tZb5PFkEbnDRcRrKXRhnptA0vrgB4ydnYxX9hEBZD8o6PBy
                      3rewvl5meSOBE6zyb4JD80lHdzHSVFIwbzsNOeEjCslv/PA/3Y+J7DCt6gPNMDeY
                      uEssdqeSiMoYz2gnven4flSMKgTAJd3/SpVrn35HzXiU9MkmFVpPEMnTctOjw+Jn
                      cCkG5+D9N14dxtgZ/tUfbH+GUfhyGVxRdPrX5KQqAyapMfEaMXXa8KNs7PG+sDiS
                      WI+Sg9jUGtxgkfKdVNtFW+QMXyy7eT3iXPA+1r2hFAhgfIaGtBJUhxPHMhKtjbAg
                      AX+6+2D3GAbaD1+lcQHhKry3hygQ3OX79FJW6zyPS0tiV/LfovHqX/3x9q5PTVBO
                      wEOS2/LCc4R2M7S+HIPf4eSJ+nH4uCIdJ42WCror/mRsuL7geCksi70GHuCynP4y
                      qQFszu/UtbBEsN8loTnLpOInxaGB1Y8UPm14b2Lo1/3HkoMVh0/UaHJ0TmnZ1r7m
                      fGhfRyAZYRdvT1sB+Eb4b5A2zEZqsTc9IwFOhnI4ZilPoZ5s2xejqrVw3GSvovEh
                      dprrQmvxuh+VQ23y/+/4z9b2xWyDu2zVveB4whqPe2rkgxJrEl4GfLk2DW+dN6j8
                      3Zl4lPoUZYwzkC6raCaHyFlAoaTbqz0H6rvVJYxJPS6UoQAxAA=='
  '/':
    get:
      summary: Returns version information
      security: []
      tags:
        - Informational
      operationId: listRoot
      responses:
        '200':
          $ref: '#/responses/listVersion'
  '/version':
    get:
      summary: Returns version information
      security: []
      tags:
        - Informational
      operationId: listVersion
      responses:
        '200':
          $ref: '#/responses/listVersion'
  ###################################################################
  # Informational
  ##################################################################
  '/summary':
    get:
      summary: Returns a list of accessible resource counts
      description: This endpoint is usefull for UIs that wish to display UI elements with counts.
      security:
        - ztSession: []
      tags:
        - Informational
      operationId: listSummary
      responses:
        '200':
          $ref: '#/responses/listSummaryCounts'
        '401':
          $ref: '#/responses/unauthorizedResponse'
  '/specs':
    get:
      summary: Returns a list of API specs
      description: Returns a list of spec files embedded within the controller for consumption/documentation/code geneartion
      security: []
      tags:
        - Informational
      operationId: listSpecs
      responses:
        '200':
          $ref: '#/responses/listSpecs'
  '/specs/{id}':
    parameters:
      - $ref: '#/parameters/id'
    get:
      summary: Return a single spec resource
      description: Returns single spec resource embedded within the controller for consumption/documentation/code geneartion
      security: []
      tags:
        - Informational
      operationId: detailSpec
      responses:
        '200':
          $ref: '#/responses/detailSpec'
  '/specs/{id}/spec':
    parameters:
      - $ref: '#/parameters/id'
    get:
      summary: Returns the spec's file
      description: Return the body of the specification (i.e. Swagger, OpenAPI 2.0, 3.0, etc).
      security: []
      tags:
        - Informational
      operationId: detailSpecBody
      produces:
        - text/yaml
      responses:
        '200':
          $ref: '#/responses/detailSpecBody'
  ###################################################################
  # API Sessions
  ##################################################################
  '/api-sessions':
    get:
      summary: List active API sessions
      description: |
        Returns a list of active API sessions. The resources can be sorted, filtered, and paginated. This endpoint
        requries admin access.
      security:
        - ztSession: []
      tags:
        - API Session
      operationId: listAPISessions
      produces:
        - application/json; charset=utf-8
      parameters:
        - $ref: '#/parameters/limit'
        - $ref: '#/parameters/offset'
        - $ref: '#/parameters/filter'
      responses:
        '200':
          $ref: '#/responses/listAPISessions'
  '/api-sessions/{id}':
    parameters:
      - $ref: '#/parameters/id'
    get:
      summary: Retrieves a single API Session
      description: Retrieves a single API Session by id. Requires admin access.
      security:
        - ztSession: []
      tags:
        - API Session
      operationId: detailAPISessions
      responses:
        '200':
          $ref: '#/responses/detailAPISession'
        '404':
          $ref: '#/responses/notFoundResponse'
        '401':
          $ref: '#/responses/unauthorizedResponse'
    delete:
      summary: Deletes an API Sessions
      description: Deletes and API sesion by id. Requires admin access.
      security:
        - ztSession: []
      tags:
        - API Session
      operationId: deleteAPISessions
      responses:
        '200':
          $ref: '#/responses/deleteResponse'
        '404':
          $ref: '#/responses/notFoundResponse'
        '403':
          $ref: '#/responses/unauthorizedResponse'
  ###################################################################
  # Authentication
  ##################################################################
  '/authenticate':
    parameters:
      - $ref: '#/parameters/authMethod'
    post:
      summary: Authenticate via a method supplied via a query string parameter
      description: |
        Allows authentication  Methods include "password" and "cert"
      security: []
      tags:
        - Authentication
      operationId: authenticate
      parameters:
        - name: Body
          in: body
          required: false
          schema:
            $ref: '#/definitions/authenticate'
      responses:
        '200':
          $ref: '#/responses/detailCurrentAPISession'
        '400':
          $ref: '#/responses/badRequestResponse'
        '403':
          $ref: '#/responses/invalidAuthResponse'
  ###################################################################
  # Authenticators
  ##################################################################
  '/authenticators':
    get:
      summary: List authenticators
      description: |
        Returns a list of authenticators associated to identities. The resources can be sorted, filtered, and paginated.
        This endpoint requries admin access.
      security:
        - ztSession: []
      tags:
        - Authenticator
      operationId: listAuthenticators

      responses:
        '200':
          $ref: '#/responses/listAuthenticators'
    post:
      summary: Creates an authenticator
      description: |
        Creates an authenticator for a specific identity. Requires admin access.
      security:
        - ztSession: []
      tags:
        - Authenticator
      operationId: createAuthenticator
      parameters:
        - name: Body
          in: body
          required: true
          description: A Authenticators create object
          schema:
            $ref: '#/definitions/authenticatorCreate'
      responses:
        '200':
          description: The create was successful
          schema:
            $ref: '#/definitions/authenticatorCreate'
        '400':
          $ref: '#/responses/badRequestResponse'
        '401':
          $ref: '#/responses/unauthorizedResponse'
  '/authenticators/{id}':
    parameters:
      - $ref: '#/parameters/id'
    get:
      summary: Retrieves a single authenticator
      description: Retrieves a single authenticator by id. Requires admin access.
      security:
        - ztSession: []
      tags:
        - Authenticator
      operationId: detailAuthenticator
      responses:
        '200':
          $ref: '#/responses/detailAuthenticator'
        '404':
          $ref: '#/responses/notFoundResponse'
        '401':
          $ref: '#/responses/unauthorizedResponse'
    put:
      summary: Update all fields on an authenticator
      description: Update all fields on an authenticator by id. Requires admin access.
      security:
        - ztSession: []
      tags:
        - Authenticator
      operationId: updateAuthenticator
      parameters:
        - name: Body
          in: body
          required: true
          description: 'An authenticator put object'
          schema:
            $ref: '#/definitions/authenticatorUpdate'
      responses:
        '200':
          $ref: '#/responses/updateResponse'
        '400':
          $ref: '#/responses/badRequestResponse'
        '404':
          $ref: '#/responses/notFoundResponse'
        '401':
          $ref: '#/responses/unauthorizedResponse'
    patch:
      summary: Update the supplied fields on an authenticator
      description: Update the supplied fields on an authenticator by id. Requires admin access.
      security:
        - ztSession: []
      tags:
        - Authenticator
      operationId: patchAuthenticator
      parameters:
        - name: Body
          in: body
          required: true
          description: An authenticator patch object
          schema:
            $ref: '#/definitions/authenticatorPatch'
      responses:
        '200':
          $ref: '#/responses/patchResponse'
        '400':
          $ref: '#/responses/badRequestResponse'
        '404':
          $ref: '#/responses/notFoundResponse'
        '401':
          $ref: '#/responses/unauthorizedResponse'
    delete:
      summary: Delete an Authenticator
      description: |
        Delete an authenticator by id. Deleting all authenticators for an identity will make it impossible to log in.
        Requires admin access.
      security:
        - ztSession: []
      tags:
        - Authenticator
      operationId: deleteAuthenticator
      responses:
        '200':
          $ref: '#/responses/deleteResponse'
        '400':
          $ref: '#/responses/badRequestResponse'
        '401':
          $ref: '#/responses/unauthorizedResponse'

  ###################################################################
  # Certificate Authorities
  ##################################################################
  '/cas':
    get:
      summary: List CAs
      description: Retrieves a list of CA resources; supports filtering, sorting, and pagination. Requires admin access.
      security:
        - ztSession: []
      tags:
        - Certificate Authority
      operationId: listCas
      parameters:
        - $ref: '#/parameters/limit'
        - $ref: '#/parameters/offset'
        - $ref: '#/parameters/filter'
      responses:
        '200':
          $ref: '#/responses/listCas'
    post:
      summary: Creates a CA
      description: Creates a CA in an unverified state. Requires admin access.
      security:
        - ztSession: []
      tags:
        - Certificate Authority
      operationId: createCa

      parameters:
        - name: Body
          in: body
          required: true
          description: A CA to create
          schema:
            $ref: '#/definitions/caCreate'
      responses:
        '200':
          $ref: '#/responses/createResponse'
        '400':
          $ref: '#/responses/badRequestResponse'
        '401':
          $ref: '#/responses/unauthorizedResponse'
  '/cas/{id}':
    parameters:
      - $ref: '#/parameters/id'
    get:
      summary: Retrieves a single CA
      description: Retrieves a single CA by id. Requires admin access.
      security:
        - ztSession: []
      tags:
        - Certificate Authority
      operationId: detailCa
      responses:
        '200':
          $ref: '#/responses/detailCa'
        '404':
          $ref: '#/responses/notFoundResponse'
        '401':
          $ref: '#/responses/unauthorizedResponse'
    put:
      summary: Update all fields on a CA
      description: Update all fields on a CA by id. Requires admin access.
      security:
        - ztSession: []
      tags:
        - Certificate Authority
      operationId: updateCa
      parameters:
        - name: Body
          in: body
          required: true
          description: A CA update object
          schema:
            $ref: '#/definitions/caUpdate'
      responses:
        '200':
          $ref: '#/responses/updateResponse'
        '400':
          $ref: '#/responses/badRequestResponse'
        '404':
          $ref: '#/responses/notFoundResponse'
        '401':
          $ref: '#/responses/unauthorizedResponse'
    patch:
      summary: Update the supplied fields on a CA
      description: Update only the supplied fields on a CA by id. Requires admin access.
      security:
        - ztSession: []
      tags:
        - Certificate Authority
      operationId: patchCa
      parameters:
        - name: Body
          in: body
          required: true
          description: A CA patch object
          schema:
            $ref: '#/definitions/caPatch'
      responses:
        '200':
          $ref: '#/responses/patchResponse'
        '400':
          $ref: '#/responses/badRequestResponse'
        '404':
          $ref: '#/responses/notFoundResponse'
        '401':
          $ref: '#/responses/unauthorizedResponse'
    delete:
      summary: Delete a CA
      description: |
        Delete a CA by id. Deleting a CA will delete its associated certificate authenticators. This can make it
        impossible for identities to authenticate if they no longer have any valid authenticators. Requires admin access.
      security:
        - ztSession: []
      tags:
        - Certificate Authority
      operationId: deleteCa
      responses:
        '200':
          $ref: '#/responses/deleteResponse'
        '400':
          $ref: '#/responses/badRequestResponse'
        '401':
          $ref: '#/responses/unauthorizedResponse'
  '/cas/{id}/jwt':
    parameters:
      - $ref: '#/parameters/id'
    get:
      summary: Retrieve the enrollment JWT for a CA
      description: |
        For CA auto enrollment, the enrollment JWT is static and provided on each CA resource. This endpoint provides
        the jwt as a text response.
      security:
        - ztSession: []
      tags:
        - Certificate Authority
      operationId: getCaJwt
      produces:
        - 'application/jwt'
      responses:
        '200':
          description: The result is the JWT text to validate the CA
          schema:
            type: string
          examples:
            'application/jwt': 'eyJhbGciOiJSUzI1NiIsInR5cCI6IkpXVCJ9.eyJlbSI6ImNhIiwiaXNzIjoiaHR0cHM6Ly9sb2NhbGhvc3Q6MTI
              4MC8ifQ.Ot6lhNBSOw8ygHytdI5l7WDf9EWadOj44UPvJ0c-8mJ54fClWM3uMZrAHSSfV6KmOSZOeBBJe4VlNyoD-_MOECP0BzYSnSQP3E
              zJb0VlM-fFmGcKNGW157icyZNISfO43JL_Lw2QPBzTgikqSIj9eZnocC3BeAmZCHsVznnLfHWqDldcmuxnu-5MNOSrWV1x9iVcgLFlLHXK
              2PLA4qIiZmlQTrQjpHJmUaoJ07mnj8hMKzxB3wBG8kpazjEo7HDRCO06aBH4eqFgf_l0iT8Dzcb31jquWMGUoSXPhf4lVJh_FiNcR1wVx-
              UiHLbG5h23Aqf1UJF-F38rc1FElKz0Zg'
        '404':
          $ref: '#/responses/notFoundResponse'
        '401':
          $ref: '#/responses/unauthorizedResponse'
  '/cas/{id}/verify':
    parameters:
      - $ref: '#/parameters/id'
    post:
      summary: Verify a CA
      description: |
        Allows a CA to become verified by submitting a certificate in PEM format that has been signed by the target CA.
        The common name on the certificate must match the verificationToken property of the CA. Unverfieid CAs can not
        be used for enrollment/authentication. Requires admin access.
      security:
        - ztSession: []
      tags:
        - Certificate Authority
      operationId: verifyCa
      consumes:
        - 'text/plain'
      parameters:
        - name: certificate
          required: true
          in: body
          description: A PEM formatted certificate signed by the target CA with the common name matching the CA's validationToken
          schema:
            type: string
      responses:
        200:
          $ref: '#/responses/emptyResponse'
        '400':
          $ref: '#/responses/badRequestResponse'
        '404':
          $ref: '#/responses/notFoundResponse'
        '401':
          $ref: '#/responses/unauthorizedResponse'
  ###################################################################
  # Config-Types
  ##################################################################
  '/config-types':
    get:
      summary: List config-types
      description: |
        Retrieves a list of config-type resources; supports filtering, sorting, and pagination. Requires admin access.
      security:
        - ztSession: []
      tags:
        - Config
      operationId: listConfigTypes
      parameters:
        - $ref: '#/parameters/limit'
        - $ref: '#/parameters/offset'
        - $ref: '#/parameters/filter'
      responses:
        '200':
          $ref: '#/responses/listConfigTypes'
    post:
      summary: Create a config-type. Requires admin access.
      security:
        - ztSession: []
      tags:
        - Config
      operationId: createConfigType
      parameters:
        - name: Body
          in: body
          required: true
          description: A config-type to create
          schema:
            $ref: '#/definitions/configTypeCreate'
      responses:
        '200':
          $ref: '#/responses/createResponse'
        '400':
          $ref: '#/responses/badRequestResponse'
        '401':
          $ref: '#/responses/unauthorizedResponse'
  '/config-types/{id}':
    parameters:
      - $ref: '#/parameters/id'
    get:
      summary: Retrieves a single config-type
      description: Retrieves a single config-type by id. Requires admin access.
      security:
        - ztSession: []
      tags:
        - Config
      operationId: detailConfigType
      responses:
        '200':
          $ref: '#/responses/detailConfigType'
        '404':
          $ref: '#/responses/notFoundResponse'
        '401':
          $ref: '#/responses/unauthorizedResponse'
    put:
      summary: Update all fields on a config-type
      description: Update all fields on a config-type by id. Requires admin access.
      security:
        - ztSession: []
      tags:
        - Config
      operationId: updateConfigType
      parameters:
        - name: Body
          in: body
          required: true
          description: A config-type update object
          schema:
            $ref: '#/definitions/configTypeUpdate'
      responses:
        '200':
          $ref: '#/responses/updateResponse'
        '400':
          $ref: '#/responses/badRequestResponse'
        '404':
          $ref: '#/responses/notFoundResponse'
        '401':
          $ref: '#/responses/unauthorizedResponse'
    patch:
      summary: Update the supplied fields on a config-type
      description: Update the supplied fields on a config-type. Requires admin access.
      security:
        - ztSession: []
      tags:
        - Config
      operationId: patchConfigType
      parameters:
        - name: Body
          in: body
          required: true
          description: A config-type patch object
          schema:
            $ref: '#/definitions/configTypePatch'
      responses:
        '200':
          $ref: '#/responses/patchResponse'
        '400':
          $ref: '#/responses/badRequestResponse'
        '404':
          $ref: '#/responses/notFoundResponse'
        '401':
          $ref: '#/responses/unauthorizedResponse'
    delete:
      summary: Delete a config-type
      description: Delete a config-type by id. Removing a configuration type that are in use will result in a 409 conflict HTTP status code and error. All configurations of a type must be removed first.
      security:
        - ztSession: []
      tags:
        - Config
      operationId: deleteConfigType
      responses:
        '200':
          $ref: '#/responses/deleteResponse'
        '400':
          $ref: '#/responses/badRequestResponse'
        '401':
          $ref: '#/responses/unauthorizedResponse'
        '409':
          $ref: '#/responses/cannotDeleteReferencedResourceResponse'
  '/config-types/{id}/configs':
    parameters:
      - $ref: '#/parameters/id'
    get:
      summary: Lists the configs of a specific config-type
      description: Lists the configs associated to a config-type. Requires admin access.
      security:
        - ztSession: []
      tags:
        - Config
      operationId: listConfigsForConfigType
      responses:
        '200':
          $ref: '#/responses/listConfigs'
  ###################################################################
  # Configs
  ##################################################################
  '/configs':
    get:
      summary: List configs
      description: |
        Retrieves a list of config resources; supports filtering, sorting, and pagination. Requires admin access.
      security:
        - ztSession: []
      tags:
        - Config
      operationId: listConfigs
      parameters:
        - $ref: '#/parameters/limit'
        - $ref: '#/parameters/offset'
        - $ref: '#/parameters/filter'
      responses:
        '200':
          $ref: '#/responses/listConfigs'
        '401':
          $ref: '#/responses/unauthorizedResponse'
    post:
      summary: Create a config resource
      description: Create a config resource. Requires admin access.
      security:
        - ztSession: []
      tags:
        - Config
      operationId: createConfig
      parameters:
        - name: Body
          in: body
          required: true
          description: A config to create
          schema:
            $ref: '#/definitions/configCreate'
      responses:
        '200':
          $ref: '#/responses/createResponse'
        '400':
          $ref: '#/responses/badRequestResponse'
        '401':
          $ref: '#/responses/unauthorizedResponse'
  '/configs/{id}':
    parameters:
      - $ref: '#/parameters/id'
    get:
      summary: Retrieves a single config
      description: Retrieves a single config by id. Requires admin access.
      security:
        - ztSession: []
      tags:
        - Config
      operationId: detailConfig
      responses:
        '200':
          $ref: '#/responses/detailConfig'
        '404':
          $ref: '#/responses/notFoundResponse'
        '401':
          $ref: '#/responses/unauthorizedResponse'
    put:
      summary: Update all fields on a config
      description: Update all fields on a config by id. Requires admin access.
      security:
        - ztSession: []
      tags:
        - Config
      operationId: updateConfig
      parameters:
        - name: Body
          in: body
          required: true
          description: A config update object
          schema:
            $ref: '#/definitions/configUpdate'
      responses:
        '200':
          $ref: '#/responses/updateResponse'
        '400':
          $ref: '#/responses/badRequestResponse'
        '404':
          $ref: '#/responses/notFoundResponse'
        '401':
          $ref: '#/responses/unauthorizedResponse'
    patch:
      summary: Update the supplied fields on a config
      description: Update the supplied fields on a config. Requires admin access.
      security:
        - ztSession: []
      tags:
        - Config
      operationId: patchConfig
      parameters:
        - name: Body
          in: body
          required: true
          description: A config patch object
          schema:
            $ref: '#/definitions/configPatch'
      responses:
        '200':
          $ref: '#/responses/patchResponse'
        '400':
          $ref: '#/responses/badRequestResponse'
        '404':
          $ref: '#/responses/notFoundResponse'
        '401':
          $ref: '#/responses/unauthorizedResponse'
    delete:
      summary: Delete a config
      description: Delete a config by id. Requires admin access.
      security:
        - ztSession: []
      tags:
        - Config
      operationId: deleteConfig
      responses:
        '200':
          $ref: '#/responses/deleteResponse'
        '400':
          $ref: '#/responses/badRequestResponse'
        '401':
          $ref: '#/responses/unauthorizedResponse'
        '409':
          $ref: '#/responses/cannotDeleteReferencedResourceResponse'

  ###################################################################
  # Current API Session
  ##################################################################
  '/current-api-session':
    get:
      summary: Return the current API session
      description: Retrieves the API session that was used to issue the current request
      security:
        - ztSession: []
      tags:
        - Current API Session
      operationId: getCurrentAPISession
      responses:
        200:
          $ref: '#/responses/detailCurrentAPISession'
        401:
          $ref: '#/responses/unauthorizedResponse'
    delete:
      summary: Logout
      description: Terminates the current API session
      security:
        - ztSession: []
      tags:
        - CurrentAPI Session
      responses:
        200:
          $ref: '#/responses/emptyResponse'
        401:
          $ref: '#/responses/unauthorizedResponse'
  '/current-identity':
    get:
      summary: Return the current identity
      description: Returns the identity associated with the API sessions used to issue the current request
      security:
        - ztSession: []
      tags:
        - Current API Session
      operationId: getCurrentIdentity
      responses:
        '200':
          $ref: '#/responses/detailCurrentIdentity'
        '401':
          $ref: '#/responses/unauthorizedResponse'
  '/current-identity/authenticators':
    get:
      summary: List authenticators for the current identity
      description: Retrieves a list of authenticators assigned to the current API session's identity; supports filtering, sorting, and pagination.
      security:
        - ztSession: []
      tags:
        - Current API Session
      operationId: listCurrentIdentityAuthenticators
      parameters:
        - $ref: '#/parameters/limit'
        - $ref: '#/parameters/offset'
        - $ref: '#/parameters/filter'
      responses:
        '200':
          $ref: '#/responses/listAuthenticators'
        '401':
          $ref: '#/responses/unauthorizedResponse'
  '/current-identity/authenticators/{id}':
    parameters:
      - $ref: '#/parameters/id'
    get:
      summary: Retrieve an authenticator for the current identity
      description: Retrieves a single authenticator by id. Will only show authenticators assigned to the API session's identity.
      security:
        - ztSession: []
      tags:
        - Current API Session
      operationId: detailCurrentIdentityAuthenticator
      responses:
        '200':
          $ref: '#/responses/detailAuthenticator'
        '404':
          $ref: '#/responses/notFoundResponse'
        '401':
          $ref: '#/responses/unauthorizedResponse'
    put:
      summary: Update all fields on an authenticator of this identity
      description: |
        Update all fields on an authenticator by id.  Will only update authenticators assigned to the API session's
        identity.
      security:
        - ztSession: []
      tags:
        - Current API Session
      operationId: updateCurrentIdentityAuthenticator
      parameters:
        - name: Body
          in: body
          required: true
          description: 'An authenticator put object'
          schema:
            $ref: '#/definitions/authenticatorUpdateWithCurrent'
      responses:
        '200':
          $ref: '#/responses/updateResponse'
        '400':
          $ref: '#/responses/badRequestResponse'
        '404':
          $ref: '#/responses/notFoundResponse'
        '401':
          $ref: '#/responses/unauthorizedResponse'
    patch:
      summary: Update the supplied fields on an authenticator of this identity
      description: |
        Update the supplied fields on an authenticator by id. Will only update authenticators assigned to the API
        session's identity.
      security:
        - ztSession: []
      tags:
        - Current API Session
      operationId: patchCurrentIdentityAuthenticator
      parameters:
        - name: Body
          in: body
          required: true
          description: An authenticator patch object
          schema:
            $ref: '#/definitions/authenticatorPatchWithCurrent'
      responses:
        '200':
          $ref: '#/responses/patchResponse'
        '400':
          $ref: '#/responses/badRequestResponse'
        '404':
          $ref: '#/responses/notFoundResponse'
        '401':
          $ref: '#/responses/unauthorizedResponse'

  ###################################################################
  # Edge Router Policies
  ##################################################################
  '/edge-router-policies':
    get:
      summary: List edge router policies
      description: |
        Retrieves a list of edge router policy resources; supports filtering, sorting, and pagination. Requires admin access.
      security:
        - ztSession: []
      tags:
        - Edge Router Policy
      operationId: listEdgeRouterPolicies
      parameters:
        - $ref: '#/parameters/limit'
        - $ref: '#/parameters/offset'
        - $ref: '#/parameters/filter'
      responses:
        '200':
          $ref: '#/responses/listEdgeRouterPolicies'
        '401':
          $ref: '#/responses/unauthorizedResponse'
    post:
      summary: Create an edge router policy resource
      description: Create an edge router policy resource. Requires admin access.
      security:
        - ztSession: []
      tags:
        - Edge Router Policy
      operationId: createEdgeRouterPolicy
      parameters:
        - name: Body
          in: body
          required: true
          description: An edge router policy to create
          schema:
            $ref: '#/definitions/edgeRouterPolicyCreate'
      responses:
        '200':
          $ref: '#/responses/createResponse'
        '400':
          $ref: '#/responses/badRequestResponse'
        '401':
          $ref: '#/responses/unauthorizedResponse'
  '/edge-router-policies/{id}':
    parameters:
      - $ref: '#/parameters/id'
    get:
      summary: Retrieves a single edge router policy
      description: Retrieves a single edge router policy by id. Requires admin access.
      security:
        - ztSession: []
      tags:
        - Edge Router Policy
      operationId: detailEdgeRouterPolicy
      responses:
        '200':
          $ref: '#/responses/detailEdgeRouterPolicy'
        '404':
          $ref: '#/responses/notFoundResponse'
        '401':
          $ref: '#/responses/unauthorizedResponse'
    put:
      summary: Update all fields on an edge router policy
      description: Update all fields on an edge router policy by id. Requires admin access.
      security:
        - ztSession: []
      tags:
        - Edge Router Policy
      operationId: updateEdgeRouterPolicy
      parameters:
        - name: Body
          in: body
          required: true
          description: An edge router policy update object
          schema:
            $ref: '#/definitions/edgeRouterPolicyUpdate'
      responses:
        '200':
          $ref: '#/responses/updateResponse'
        '400':
          $ref: '#/responses/badRequestResponse'
        '404':
          $ref: '#/responses/notFoundResponse'
        '401':
          $ref: '#/responses/unauthorizedResponse'
    patch:
      summary: Update the supplied fields on an edge router policy
      description: Update the supplied fields on an edge router policy. Requires admin access.
      security:
        - ztSession: []
      tags:
        - Edge Router Policy
      operationId: patchEdgeRouterPolicy
      parameters:
        - name: Body
          in: body
          required: true
          description: An edge router policy patch object
          schema:
            $ref: '#/definitions/edgeRouterPolicyPatch'
      responses:
        '200':
          $ref: '#/responses/patchResponse'
        '400':
          $ref: '#/responses/badRequestResponse'
        '404':
          $ref: '#/responses/notFoundResponse'
        '401':
          $ref: '#/responses/unauthorizedResponse'
    delete:
      summary: Delete an edge router policy
      description: Delete an edge router policy by id. Requires admin access.
      security:
        - ztSession: []
      tags:
        - Edge Router Policy
      operationId: deleteEdgeRouterPolicy
      responses:
        '200':
          $ref: '#/responses/deleteResponse'
        '400':
          $ref: '#/responses/badRequestResponse'
        '401':
          $ref: '#/responses/unauthorizedResponse'
        '409':
          $ref: '#/responses/cannotDeleteReferencedResourceResponse'
  '/edge-router-policies/{id}/edge-routers':
    parameters:
      - $ref: '#/parameters/id'
    get:
      summary: List edge routers a policy affects
      description: |
        Retrieves a list of edge routers an edge router policy resources affects; supports filtering, sorting, and pagination. Requires admin access.
      security:
        - ztSession: []
      tags:
        - Edge Router Policy
      operationId: listEdgeRouterPolicyEdgeRouters
      responses:
        '200':
          $ref: '#/responses/listEdgeRouters'
        '404':
          $ref: '#/responses/notFoundResponse'
        '401':
          $ref: '#/responses/unauthorizedResponse'
  '/edge-router-policies/{id}/identities':
    parameters:
      - $ref: '#/parameters/id'
    get:
      summary: List identities an edge router policy affects
      description: |
        Retrieves a list of identities an edge router policy resources affects; supports filtering, sorting, and pagination. Requires admin access.
      security:
        - ztSession: []
      tags:
        - Edge Router Policy
      operationId: listEdgeRouterPolicyIdentities
      responses:
        '200':
          $ref: '#/responses/listIdentities'
        '404':
          $ref: '#/responses/notFoundResponse'
        '401':
          $ref: '#/responses/unauthorizedResponse'
  ###################################################################
  # Edge Routers
  ##################################################################
  '/edge-routers':
    get:
      summary: List edge routers
      description: |
        Retrieves a list of edge router resources; supports filtering, sorting, and pagination. Requires admin access.
      security:
        - ztSession: []
      tags:
        - Edge Router
      operationId: listEdgeRouters
      parameters:
        - $ref: '#/parameters/limit'
        - $ref: '#/parameters/offset'
        - $ref: '#/parameters/filter'
        - $ref: '#/parameters/roleFilter'
        - $ref: '#/parameters/roleSemantic'
      responses:
        '200':
          $ref: '#/responses/listEdgeRouters'
        '401':
          $ref: '#/responses/unauthorizedResponse'
    post:
      summary: Create an edge router
      description: Create a edge router resource. Requires admin access.
      security:
        - ztSession: []
      tags:
        - Edge Router
      operationId: createEdgeRouter
      parameters:
        - name: Body
          in: body
          required: true
          description: A config-type to create
          schema:
            $ref: '#/definitions/edgeRouterCreate'
      responses:
        '200':
          $ref: '#/responses/createResponse'
        '400':
          $ref: '#/responses/badRequestResponse'
        '401':
          $ref: '#/responses/unauthorizedResponse'
  '/edge-routers/{id}':
    parameters:
      - $ref: '#/parameters/id'
    get:
      summary: Retrieves a single edge router
      description: Retrieves a single edge router by id. Requires admin access.
      security:
        - ztSession: []
      tags:
        - Edge Router
      operationId: detailEdgeRouter
      responses:
        '200':
          $ref: '#/responses/detailEdgeRouter'
        '404':
          $ref: '#/responses/notFoundResponse'
        '401':
          $ref: '#/responses/unauthorizedResponse'
    put:
      summary: Update all fields on an edge router
      description: Update all fields on an edge router by id. Requires admin access.
      security:
        - ztSession: []
      tags:
        - Edge Router
      operationId: updateEdgeRouter
      parameters:
        - name: Body
          in: body
          required: true
          description: An edge router update object
          schema:
            $ref: '#/definitions/edgeRouterUpdate'
      responses:
        '200':
          $ref: '#/responses/updateResponse'
        '400':
          $ref: '#/responses/badRequestResponse'
        '404':
          $ref: '#/responses/notFoundResponse'
        '401':
          $ref: '#/responses/unauthorizedResponse'
    patch:
      summary: Update the supplied fields on an edge router
      description: Update the supplied fields on an edge router. Requires admin access.
      security:
        - ztSession: []
      tags:
        - Edge Router
      operationId: patchEdgeRouter
      parameters:
        - name: Body
          in: body
          required: true
          description: An edge router patch object
          schema:
            $ref: '#/definitions/edgeRouterPatch'
      responses:
        '200':
          $ref: '#/responses/patchResponse'
        '400':
          $ref: '#/responses/badRequestResponse'
        '404':
          $ref: '#/responses/notFoundResponse'
        '401':
          $ref: '#/responses/unauthorizedResponse'
    delete:
      summary: Delete an edge router
      description: Delete an edge router by id. Requires admin access.
      security:
        - ztSession: []
      tags:
        - Edge Router
      operationId: deleteEdgeRouter
      responses:
        '200':
          $ref: '#/responses/deleteResponse'
        '400':
          $ref: '#/responses/badRequestResponse'
        '401':
          $ref: '#/responses/unauthorizedResponse'
        '409':
          $ref: '#/responses/cannotDeleteReferencedResourceResponse'
  '/edge-routers/{id}/edge-router-policies':
    parameters:
      - $ref: '#/parameters/id'
    get:
      summary: List the edge router policies that affect an edge router
      description: Retrieves a list of edge router policies that apply to the specified edge router.
      security:
        - ztSession: []
      tags:
        - Edge Router
      operationId: listEdgeRouterEdgeRouterPolicies
      responses:
        '200':
          $ref: '#/responses/listEdgeRouterPolicies'
        '404':
          $ref: '#/responses/notFoundResponse'
        '401':
          $ref: '#/responses/unauthorizedResponse'
  '/edge-routers/{id}/identities':
    parameters:
      - $ref: '#/parameters/id'
    get:
      summary: List associated identities
      description: |
        Retrieves a list of identities that may access services via the given edge router. Supports filtering, sorting, and pagination. Requires admin access.
      security:
        - ztSession: []
      tags:
        - Edge Router
      operationId: listEdgeRouterIdentities
      responses:
        '200':
          $ref: '#/responses/listIdentities'
        '404':
          $ref: '#/responses/notFoundResponse'
        '401':
          $ref: '#/responses/unauthorizedResponse'
  '/edge-routers/{id}/service-edge-router-policies':
    parameters:
      - $ref: '#/parameters/id'
    get:
      summary: List the service policies that affect an edge router
      description: Retrieves a list of service policies policies that apply to the specified edge router.
      security:
        - ztSession: []
      tags:
        - Edge Router
      operationId: listEdgeRouterServiceEdgeRouterPolicies
      responses:
        '200':
          $ref: '#/responses/listServicePolicies'
        '404':
          $ref: '#/responses/notFoundResponse'
        '401':
          $ref: '#/responses/unauthorizedResponse'

  '/edge-routers/{id}/services':
    parameters:
      - $ref: '#/parameters/id'
    get:
      summary: List associated services
      description: |
        Retrieves a list of services that may be accessed via the given edge router. Supports filtering, sorting, and pagination. Requires admin access.
      security:
        - ztSession: []
      tags:
        - Edge Router
      operationId: listEdgeRouterServices
      responses:
        '200':
          $ref: '#/responses/listServices'
        '404':
          $ref: '#/responses/notFoundResponse'
        '401':
          $ref: '#/responses/unauthorizedResponse'
  ###################################################################
  # Enroll - Identity
  ##################################################################
  '/enroll':
    parameters:
      - $ref: '#/parameters/token-optional'
    post:
      summary: Legacy enrollment endpoint
      description: endpoint defers to the logic in the more specific `enroll/*` endpoints
      operationId: enroll
      tags:
        - Enroll
      consumes:
        - application/pkcs10
        - application/json
        - application/x-pem-file
        - text/plain
      produces:
        #default to PEM for older clients that do not properly set/inspect accept/content-type headers
        - application/x-pem-file
        - application/json
      responses:
        '200':
          $ref: '#/responses/emptyResponse'
        '404':
          $ref: '#/responses/notFoundResponse'
  '/enroll/ca':
    post:
      summary: Enroll an identity with a pre-exchanged certificate
      description: |
        For CA auto enrollment, an identity is not created beforehand.
        Instead one will be created during enrollment. The client will present a client certificate that is signed by a
        Certificate Authority that has been added and verified (See POST /cas and POST /cas/{id}/verify).

        During this process no CSRs are requires as the client should already be in possession of a valid certificate.
      operationId: enrollCa
      tags:
        - Enroll
      responses:
        '200':
          $ref: '#/responses/emptyResponse'
        '404':
          $ref: '#/responses/notFoundResponse'
  '/enroll/ott':
    parameters:
      - $ref: '#/parameters/token'
    post:
      summary: Enroll an identity via one-time-token
      description: |
        Enroll an identity via a one-time-token which is supplied via a query string parameter. This enrollment method
        expects a PEM encoded CSRs to be provided for fulfillment. It is up to the enrolling identity to manage the
        private key backing the CSR request.
      operationId: enrollOtt
      tags:
        - Enroll
      consumes:
        - application/pkcs10
      produces:
        - application/x-x509-user-cert
      responses:
        '200':
          $ref: '#/responses/zitiSignedCert'
        '404':
          $ref: '#/responses/notFoundResponse'
  '/enroll/ottca':
    parameters:
      - $ref: '#/parameters/token'
    post:
      summary: Enroll an identity via one-time-token with a pre-exchanged client certificate
      description: |
        Enroll an identity via a one-time-token that also requires a pre-exchanged client certificate to match a
        Certificate Authority that has been added and verified (See POST /cas and POST /cas{id}/verify). The client
        must present a client certificate signed by CA associated with the enrollment. This enrollment is similar to
        CA auto enrollment except that is required the identity to be pre-created.

        As the client certificat has been pre-exchanged there is no CSR input to this enrollment method.
      operationId: enrollOttCa
      tags:
        - Enroll
      responses:
        '200':
          $ref: '#/responses/emptyResponse'
  '/enroll/updb':
    parameters:
      - $ref: '#/parameters/token'
    post:
      summary: Enroll an identity vvia one-time-token
      description: |
        Enrolls an identity via a one-time-token to establish an initial username and password combination
      operationId: ernollUpdb
      tags:
        - Enroll
      responses:
        '200':
          $ref: '#/responses/emptyResponse'
        '404':
          $ref: '#/responses/notFoundResponse'
  ###################################################################
  # Enroll - Routers
  ##################################################################
  '/enroll/erott':
    parameters:
      - $ref: '#/parameters/token'
    post:
      summary: Enroll an edge-router
      description: |
        Enrolls an edge-router via a one-time-token to establish a certificate based identity.
      operationId: enrollErOtt
      tags:
        - Enroll
      responses:
        '200':
          $ref: '#/responses/erottResponse'


  ###################################################################
  # Enrollments
  ##################################################################
  '/enrollments':
    get:
      summary: List outstanding enrollments
      description: |
        Retrieves a list of outstanding enrollments; supports filtering, sorting, and pagination. Requires admin access.
      security:
        - ztSession: []
      tags:
        - Enrollment
      operationId: listEnrollments
      parameters:
        - $ref: '#/parameters/limit'
        - $ref: '#/parameters/offset'
        - $ref: '#/parameters/filter'
      responses:
        '200':
          $ref: '#/responses/listEnrollments'
        '401':
          $ref: '#/responses/unauthorizedResponse'
  '/enrollments/{id}':
    parameters:
      - $ref: '#/parameters/id'
    get:
      summary: Retrieves an outstanding enrollment
      description: Retrieves a single outstanding enrollment by id. Requires admin access.
      security:
        - ztSession: []
      tags:
        - Enrollment
      operationId: detailEnrollment
      responses:
        '200':
          $ref: '#/responses/detailEnrollment'
        '404':
          $ref: '#/responses/notFoundResponse'
        '401':
          $ref: '#/responses/unauthorizedResponse'
    delete:
      summary: Delete an outstanding enrollment
      description: Delete an outstanding enrollment by id. Requires admin access.
      security:
        - ztSession: []
      tags:
        - Enrollment
      operationId: deleteEnrollment
      responses:
        '200':
          $ref: '#/responses/deleteResponse'
        '400':
          $ref: '#/responses/badRequestResponse'
        '401':
          $ref: '#/responses/unauthorizedResponse'

  ###################################################################
  # Geo Regions
  ##################################################################
  '/geo-regions':
    get:
      summary: List available geo-regions
      description: |
        Retrieves a list of geo-regions; supports filtering, sorting, and pagination. Requires admin access.
      security:
        - ztSession: []
      tags:
        - Geo Region
      operationId: listGeoRegions
      parameters:
        - $ref: '#/parameters/limit'
        - $ref: '#/parameters/offset'
        - $ref: '#/parameters/filter'
      responses:
        '200':
          $ref: '#/responses/listGeoRegions'
        '401':
          $ref: '#/responses/unauthorizedResponse'
  '/geo-regions/{id}':
    parameters:
      - $ref: '#/parameters/id'
    get:
      summary: Retrieves a geo-region
      description: Retrieves a single geo-region by id. Requires admin access.
      security:
        - ztSession: []
      tags:
        - Geo Region
      operationId: detailGeoRegion
      responses:
        '200':
          $ref: '#/responses/detailGeoRegion'
        '404':
          $ref: '#/responses/notFoundResponse'
        '401':
          $ref: '#/responses/unauthorizedResponse'
  ###################################################################
  # Identities
  ##################################################################
  '/identities':
    get:
      summary: List identities
      description: |
        Retrieves a list of identity resources; supports filtering, sorting, and pagination. Requires admin access.
      security:
        - ztSession: []
      tags:
        - Identity
      operationId: listIdentities
      parameters:
        - $ref: '#/parameters/limit'
        - $ref: '#/parameters/offset'
        - $ref: '#/parameters/filter'
        - $ref: '#/parameters/roleFilter'
        - $ref: '#/parameters/roleSemantic'
      responses:
        '200':
          $ref: '#/responses/listIdentities'
        '401':
          $ref: '#/responses/unauthorizedResponse'
    post:
      summary: Create an identity resource
      description: Create an identity resource. Requires admin access.
      security:
        - ztSession: []
      tags:
        - Identity
      operationId: createIdentity
      parameters:
        - name: Body
          in: body
          required: true
          description: An identity to create
          schema:
            $ref: '#/definitions/identityCreate'
      responses:
        '200':
          $ref: '#/responses/createResponse'
        '400':
          $ref: '#/responses/badRequestResponse'
        '401':
          $ref: '#/responses/unauthorizedResponse'
  '/identities/{id}':
    parameters:
      - $ref: '#/parameters/id'
    get:
      summary: Retrieves a single identity
      description: Retrieves a single identity by id. Requires admin access.
      security:
        - ztSession: []
      tags:
        - Identity
      operationId: detailIdentity
      responses:
        '200':
          $ref: '#/responses/detailIdentity'
        '404':
          $ref: '#/responses/notFoundResponse'
        '401':
          $ref: '#/responses/unauthorizedResponse'
    put:
      summary: Update all fields on an identity
      description: Update all fields on an identity by id. Requires admin access.
      security:
        - ztSession: []
      tags:
        - Identity
      operationId: updateIdentity
      parameters:
        - name: Body
          in: body
          required: true
          description: An identity update object
          schema:
            $ref: '#/definitions/identityUpdate'
      responses:
        '200':
          $ref: '#/responses/updateResponse'
        '400':
          $ref: '#/responses/badRequestResponse'
        '404':
          $ref: '#/responses/notFoundResponse'
        '401':
          $ref: '#/responses/unauthorizedResponse'
    patch:
      summary: Update the supplied fields on an identity
      description: Update the supplied fields on an identity. Requires admin access.
      security:
        - ztSession: []
      tags:
        - Identity
      operationId: patchIdentity
      parameters:
        - name: Body
          in: body
          required: true
          description: An identity patch object
          schema:
            $ref: '#/definitions/identityPatch'
      responses:
        '200':
          $ref: '#/responses/patchResponse'
        '400':
          $ref: '#/responses/badRequestResponse'
        '404':
          $ref: '#/responses/notFoundResponse'
        '401':
          $ref: '#/responses/unauthorizedResponse'
    delete:
      summary: Delete an identity
      description: Delete an identity by id. Requires admin access.
      security:
        - ztSession: []
      tags:
        - Identity
      operationId: deleteIdentity
      responses:
        '200':
          $ref: '#/responses/deleteResponse'
        '400':
          $ref: '#/responses/badRequestResponse'
        '401':
          $ref: '#/responses/unauthorizedResponse'
        '409':
          $ref: '#/responses/cannotDeleteReferencedResourceResponse'
  '/identities/{id}/edge-router-policies':
    parameters:
      - $ref: '#/parameters/id'
    get:
      summary: List the edge router policies that affect an idenitty
      description: Retrieves a list of edge router policies that apply to the specified identity.
      security:
        - ztSession: []
      tags:
        - Identity
      operationId: listIdentitysEdgeRouterPolicies
      responses:
        '200':
          $ref: '#/responses/listEdgeRouterPolicies'
        '404':
          $ref: '#/responses/notFoundResponse'
        '401':
          $ref: '#/responses/unauthorizedResponse'
  '/identities/{id}/service-configs':
    parameters:
      - $ref: '#/parameters/id'
    get:
      summary: List the service configs associated a specific identity
      description: Retrieves a list of service configs associated to a specific identity
      security:
        - ztSession: []
      tags:
        - Identity
      operationId: listIdentitysServiceConfigs
      responses:
        '200':
          $ref: '#/responses/listServiceConfigs'
        '404':
          $ref: '#/responses/notFoundResponse'
        '401':
          $ref: '#/responses/unauthorizedResponse'
    post:
      summary: Associate service configs for a specific identity
      description: Associate service configs to a specific identity
      parameters:
        - name: Body
          in: body
          required: true
          description: An identity patch object
          schema:
            $ref: '#/definitions/serviceConfigsAssignList'
      security:
        - ztSession: []
      tags:
        - Identity
      operationId: associateIdentitysServiceConfigs
      responses:
        '200':
          $ref: '#/responses/emptyResponse'
        '400':
          $ref: '#/responses/badRequestResponse'
        '404':
          $ref: '#/responses/notFoundResponse'
        '401':
          $ref: '#/responses/unauthorizedResponse'
    delete:
      summary: Remove associated service configs from a specific identity
      description: Remove service configs from a specific identity
      parameters:
        - name: Body
          in: body
          required: false
          description: An array of service and config id pairs to remove
          schema:
            $ref: '#/definitions/serviceConfigsAssignList'
      security:
        - ztSession: []
      tags:
        - Identity
      operationId: disassociateIdentitysServiceConfigs
      responses:
        '200':
          $ref: '#/responses/emptyResponse'
        '400':
          $ref: '#/responses/badRequestResponse'
        '404':
          $ref: '#/responses/notFoundResponse'
        '401':
          $ref: '#/responses/unauthorizedResponse'
  '/identities/{id}/service-policies':
    parameters:
      - $ref: '#/parameters/id'
    get:
      summary: List the service policies that affect an identity
      description: Retrieves a list of service policies that apply to the specified identity.
      security:
        - ztSession: []
      tags:
        - Identity
      operationId: listIdentityServicePolicies
      responses:
        '200':
          $ref: '#/responses/listServicePolicies'
        '404':
          $ref: '#/responses/notFoundResponse'
        '401':
          $ref: '#/responses/unauthorizedResponse'

  '/identities/{id}/edge-routers':
    parameters:
      - $ref: '#/parameters/id'
    get:
      summary: List accessible edge-routers
      description: |
        Retrieves a list of edge-routers that the given identity may use to access services. Supports filtering, sorting, and pagination. Requires admin access.
      security:
        - ztSession: []
      tags:
        - Identity
      operationId: listIdentityEdgeRouters
      responses:
        '200':
          $ref: '#/responses/listEdgeRouters'
        '404':
          $ref: '#/responses/notFoundResponse'
        '401':
          $ref: '#/responses/unauthorizedResponse'

  '/identities/{id}/services':
    parameters:
      - $ref: '#/parameters/id'
    get:
      summary: List accessible services
      description: |
        Retrieves a list of services that the given identity has access to. Supports filtering, sorting, and pagination. Requires admin access.
      security:
        - ztSession: []
      tags:
        - Identity
      operationId: listIdentityServices
      responses:
        '200':
          $ref: '#/responses/listEdgeRouters'
        '404':
          $ref: '#/responses/notFoundResponse'
        '401':
          $ref: '#/responses/unauthorizedResponse'

  '/identities/{id}/policy-advice/{serviceId}':
    parameters:
      - $ref: '#/parameters/id'
      - $ref: '#/parameters/serviceId'
    get:
      summary: Analyze policies relating the given identity and service
      description: |
        Analyzes policies to see if the given identity should be able to dial or bind the given service. |
        Will check services policies to see if the identity can access the service. Will check edge router policies |
        to check if the identity and service have access to common edge routers so that a connnection can be made. |
        Will also check if at least one edge router is on-line. Requires admin access.
      security:
        - ztSession: []
      tags:
        - Identity
      operationId: getIdentityPolicyAdvice
      responses:
        '200':
          $ref: '#/responses/getIdentityPolicyAdvice'
        '404':
          $ref: '#/responses/notFoundResponse'
        '401':
          $ref: '#/responses/unauthorizedResponse'
  ###################################################################
  # Identity-Types
  ##################################################################
  '/identity-types':
    get:
      summary: List available identity types
      description: |
        Retrieves a list of identity types; supports filtering, sorting, and pagination. Requires admin access.
      security:
        - ztSession: []
      tags:
        - Identity
      operationId: listIdentityTypes
      parameters:
        - $ref: '#/parameters/limit'
        - $ref: '#/parameters/offset'
        - $ref: '#/parameters/filter'
      responses:
        '200':
          $ref: '#/responses/listIdentityTypes'
        '401':
          $ref: '#/responses/unauthorizedResponse'
  '/identity-types/{id}':
    parameters:
      - $ref: '#/parameters/id'
    get:
      summary: Retrieves a identity type
      description: Retrieves a single identity type by id. Requires admin access.
      security:
        - ztSession: []
      tags:
        - Identity
      operationId: detailIdentityType
      responses:
        '200':
          $ref: '#/responses/detailIdentityType'
        '404':
          $ref: '#/responses/notFoundResponse'
        '401':
          $ref: '#/responses/unauthorizedResponse'
  ###################################################################
  # Service Edge Router Policies
  ##################################################################
  '/service-edge-router-policies':
    get:
      summary: List service edge router policies
      description: |
        Retrieves a list of service edge router policy resources; supports filtering, sorting, and pagination. Requires admin access.
      security:
        - ztSession: []
      tags:
        - Service Edge Router Policy
      operationId: listServiceEdgeRouterPolicies
      parameters:
        - $ref: '#/parameters/limit'
        - $ref: '#/parameters/offset'
        - $ref: '#/parameters/filter'
      responses:
        '200':
          $ref: '#/responses/listServiceEdgeRouterPolicies'
        '401':
          $ref: '#/responses/unauthorizedResponse'
    post:
      summary: Create a service edge router policy resource
      description: Create a service edge router policy resource. Requires admin access.
      security:
        - ztSession: []
      tags:
        - Service Edge Router Policy
      operationId: createServiceEdgeRouterPolicy
      parameters:
        - name: Body
          in: body
          required: true
          description: A service edge router policy to create
          schema:
            $ref: '#/definitions/serviceEdgeRouterPolicyCreate'
      responses:
        '200':
          $ref: '#/responses/createResponse'
        '400':
          $ref: '#/responses/badRequestResponse'
        '401':
          $ref: '#/responses/unauthorizedResponse'
  '/service-edge-router-policies/{id}':
    parameters:
      - $ref: '#/parameters/id'
    get:
      summary: Retrieves a single service edge policy
      description: Retrieves a single service edge policy by id. Requires admin access.
      security:
        - ztSession: []
      tags:
        - Service Edge Router Policy
      operationId: detailServiceEdgeRouterPolicy
      responses:
        '200':
          $ref: '#/responses/detailServiceEdgePolicy'
        '404':
          $ref: '#/responses/notFoundResponse'
        '401':
          $ref: '#/responses/unauthorizedResponse'
    put:
      summary: Update all fields on a service edge policy
      description: Update all fields on a service edge policy by id. Requires admin access.
      security:
        - ztSession: []
      tags:
        - Service Edge Router Policy
      operationId: updateServiceEdgeRouterPolicy
      parameters:
        - name: Body
          in: body
          required: true
          description: A service edge router policy update object
          schema:
            $ref: '#/definitions/serviceEdgeRouterPolicyUpdate'
      responses:
        '200':
          $ref: '#/responses/updateResponse'
        '400':
          $ref: '#/responses/badRequestResponse'
        '404':
          $ref: '#/responses/notFoundResponse'
        '401':
          $ref: '#/responses/unauthorizedResponse'
    patch:
      summary: Update the supplied fields on a service edge policy
      description: Update the supplied fields on a service edge policy. Requires admin access.
      security:
        - ztSession: []
      tags:
        - Service Edge Router Policy
      operationId: patchServiceEdgeRouterPolicy
      parameters:
        - name: Body
          in: body
          required: true
          description: A service edge router policy patch object
          schema:
            $ref: '#/definitions/serviceEdgeRouterPolicyPatch'
      responses:
        '200':
          $ref: '#/responses/patchResponse'
        '400':
          $ref: '#/responses/badRequestResponse'
        '404':
          $ref: '#/responses/notFoundResponse'
        '401':
          $ref: '#/responses/unauthorizedResponse'
    delete:
      summary: Delete a service edge policy
      description: Delete a service edge policy by id. Requires admin access.
      security:
        - ztSession: []
      tags:
        - Service Edge Router Policy
      operationId: deleteServiceEdgeRouterPolicy
      responses:
        '200':
          $ref: '#/responses/deleteResponse'
        '400':
          $ref: '#/responses/badRequestResponse'
        '401':
          $ref: '#/responses/unauthorizedResponse'
        '409':
          $ref: '#/responses/cannotDeleteReferencedResourceResponse'
  '/service-edge-router-policies/{id}/edge-routers':
    parameters:
      - $ref: '#/parameters/id'
    get:
      summary: List the edge routers that a service edge router policy applies to
      description: List the edge routers that a service edge router policy applies to
      security:
        - ztSession: []
      tags:
        - Service Edge Router Policy
      operationId: listServiceEdgeRouterPolicyEdgeRouters
      responses:
        '200':
          $ref: '#/responses/listEdgeRouters'
        '404':
          $ref: '#/responses/notFoundResponse'
        '401':
          $ref: '#/responses/unauthorizedResponse'
  '/service-edge-router-policies/{id}/services':
    parameters:
      - $ref: '#/parameters/id'
    get:
      summary: List the services that a service edge router policy applies to
      description: List the services that a service edge router policy applies to
      security:
        - ztSession: []
      tags:
        - Service Edge Router Policy
      operationId: listServiceEdgeRouterPolicyServices
      responses:
        '200':
          $ref: '#/responses/listServices'
        '404':
          $ref: '#/responses/notFoundResponse'
        '401':
          $ref: '#/responses/unauthorizedResponse'

  ###################################################################
  # Service Policies
  ##################################################################
  '/service-policies':
    get:
      summary: List service policies
      description: |
        Retrieves a list of service policy resources; supports filtering, sorting, and pagination. Requires admin access.
      security:
        - ztSession: []
      tags:
        - Service Policy
      operationId: listServicePolicies
      parameters:
        - $ref: '#/parameters/limit'
        - $ref: '#/parameters/offset'
        - $ref: '#/parameters/filter'
      responses:
        '200':
          $ref: '#/responses/listServicePolicies'
        '401':
          $ref: '#/responses/unauthorizedResponse'
    post:
      summary: Create a service policy resource
      description: Create a service policy resource. Requires admin access.
      security:
        - ztSession: []
      tags:
        - Service Policy
      operationId: createServicePolicy
      parameters:
        - name: Body
          in: body
          required: true
          description: A service policy to create
          schema:
            $ref: '#/definitions/servicePolicyCreate'
      responses:
        '200':
          $ref: '#/responses/createResponse'
        '400':
          $ref: '#/responses/badRequestResponse'
        '401':
          $ref: '#/responses/unauthorizedResponse'
  '/service-policies/{id}':
    parameters:
      - $ref: '#/parameters/id'
    get:
      summary: Retrieves a single service policy
      description: Retrieves a single service policy by id. Requires admin access.
      security:
        - ztSession: []
      tags:
        - Service Policy
      operationId: detailServicePolicy
      responses:
        '200':
          $ref: '#/responses/detailServicePolicy'
        '404':
          $ref: '#/responses/notFoundResponse'
        '401':
          $ref: '#/responses/unauthorizedResponse'
    put:
      summary: Update all fields on a service policy
      description: Update all fields on a service policy by id. Requires admin access.
      security:
        - ztSession: []
      tags:
        - Service Policy
      operationId: updateServicePolicy
      parameters:
        - name: Body
          in: body
          required: true
          description: A service policy update object
          schema:
            $ref: '#/definitions/servicePolicyUpdate'
      responses:
        '200':
          $ref: '#/responses/updateResponse'
        '400':
          $ref: '#/responses/badRequestResponse'
        '404':
          $ref: '#/responses/notFoundResponse'
        '401':
          $ref: '#/responses/unauthorizedResponse'
    patch:
      summary: Update the supplied fields on a service policy
      description: Update the supplied fields on a service policy. Requires admin access.
      security:
        - ztSession: []
      tags:
        - Service Policy
      operationId: patchServicePolicy
      parameters:
        - name: Body
          in: body
          required: true
          description: A service policy patch object
          schema:
            $ref: '#/definitions/servicePolicyPatch'
      responses:
        '200':
          $ref: '#/responses/patchResponse'
        '400':
          $ref: '#/responses/badRequestResponse'
        '404':
          $ref: '#/responses/notFoundResponse'
        '401':
          $ref: '#/responses/unauthorizedResponse'
    delete:
      summary: Delete a service policy
      description: Delete a service policy by id. Requires admin access.
      security:
        - ztSession: []
      tags:
        - Service Policy
      operationId: deleteServicePolicy
      responses:
        '200':
          $ref: '#/responses/deleteResponse'
        '400':
          $ref: '#/responses/badRequestResponse'
        '401':
          $ref: '#/responses/unauthorizedResponse'
        '409':
          $ref: '#/responses/cannotDeleteReferencedResourceResponse'
  '/service-policies/{id}/identities':
    parameters:
      - $ref: '#/parameters/id'
    get:
      summary: List identities a service policy affects
      description: |
        Retrieves a list of identity resources that are affected by a service policy; supports filtering, sorting, and pagination. Requires admin access.
      security:
        - ztSession: []
      tags:
        - Service Policy
      operationId: listServicePolicyIdentities
      parameters:
        - $ref: '#/parameters/limit'
        - $ref: '#/parameters/offset'
        - $ref: '#/parameters/filter'
      responses:
        '200':
          $ref: '#/responses/listIdentities'
        '401':
          $ref: '#/responses/unauthorizedResponse'
        '400':
          $ref: '#/responses/notFoundResponse'
  '/service-policies/{id}/services':
    parameters:
      - $ref: '#/parameters/id'
    get:
      summary: List services a service policy affects
      description: |
        Retrieves a list of service resources that are affected by a service policy; supports filtering, sorting, and pagination. Requires admin access.
      security:
        - ztSession: []
      tags:
        - Service Policy
      operationId: listServicePolicyServices
      parameters:
        - $ref: '#/parameters/limit'
        - $ref: '#/parameters/offset'
        - $ref: '#/parameters/filter'
      responses:
        '200':
          $ref: '#/responses/listServices'
        '401':
          $ref: '#/responses/unauthorizedResponse'
        '400':
          $ref: '#/responses/notFoundResponse'

  ###################################################################
  # Services
  ##################################################################
  '/services':
    get:
      summary: List services
      description: |
        Retrieves a list of config resources; supports filtering, sorting, and pagination. Requires admin access.
      security:
        - ztSession: []
      tags:
        - Service
      operationId: listServices
      parameters:
        - $ref: '#/parameters/limit'
        - $ref: '#/parameters/offset'
        - $ref: '#/parameters/filter'
        - $ref: '#/parameters/roleFilter'
        - $ref: '#/parameters/roleSemantic'
      responses:
        '200':
          $ref: '#/responses/listServices'
        '401':
          $ref: '#/responses/unauthorizedResponse'
    post:
      summary: Create a services resource
      description: Create a services resource. Requires admin access.
      security:
        - ztSession: []
      tags:
        - Service
      operationId: createService
      parameters:
        - name: Body
          in: body
          required: true
          description: A service to create
          schema:
            $ref: '#/definitions/serviceCreate'
      responses:
        '200':
          $ref: '#/responses/createResponse'
        '400':
          $ref: '#/responses/badRequestResponse'
        '401':
          $ref: '#/responses/unauthorizedResponse'
  '/services/{id}':
    parameters:
      - $ref: '#/parameters/id'
    get:
      summary: Retrieves a single service
      description: Retrieves a single service by id. Requires admin access.
      security:
        - ztSession: []
      tags:
        - Service
      operationId: detailService
      responses:
        '200':
          $ref: '#/responses/detailService'
        '404':
          $ref: '#/responses/notFoundResponse'
        '401':
          $ref: '#/responses/unauthorizedResponse'
    put:
      summary: Update all fields on a service
      description: Update all fields on a service by id. Requires admin access.
      security:
        - ztSession: []
      tags:
        - Service
      operationId: updateService
      parameters:
        - name: Body
          in: body
          required: true
          description: A service update object
          schema:
            $ref: '#/definitions/serviceUpdate'
      responses:
        '200':
          $ref: '#/responses/updateResponse'
        '400':
          $ref: '#/responses/badRequestResponse'
        '404':
          $ref: '#/responses/notFoundResponse'
        '401':
          $ref: '#/responses/unauthorizedResponse'
    patch:
      summary: Update the supplied fields on a service
      description: Update the supplied fields on a service. Requires admin access.
      security:
        - ztSession: []
      tags:
        - Service
      operationId: patchService
      parameters:
        - name: Body
          in: body
          required: true
          description: A service patch object
          schema:
            $ref: '#/definitions/servicePatch'
      responses:
        '200':
          $ref: '#/responses/patchResponse'
        '400':
          $ref: '#/responses/badRequestResponse'
        '404':
          $ref: '#/responses/notFoundResponse'
        '401':
          $ref: '#/responses/unauthorizedResponse'
    delete:
      summary: Delete a service
      description: Delete a service by id. Requires admin access.
      security:
        - ztSession: []
      tags:
        - Service
      operationId: deleteService
      responses:
        '200':
          $ref: '#/responses/deleteResponse'
        '400':
          $ref: '#/responses/badRequestResponse'
        '401':
          $ref: '#/responses/unauthorizedResponse'
        '409':
          $ref: '#/responses/cannotDeleteReferencedResourceResponse'
  '/services/{id}/configs':
    parameters:
      - $ref: '#/parameters/id'
    get:
      summary: List configs associated to a specific service
      description: |
        Retrieves a list of config resources associated to a specific service; supports filtering, sorting, and pagination. Requires admin access.
      security:
        - ztSession: []
      tags:
        - Service
      operationId: listServiceConfig
      parameters:
        - $ref: '#/parameters/limit'
        - $ref: '#/parameters/offset'
        - $ref: '#/parameters/filter'
      responses:
        '200':
          $ref: '#/responses/listConfigs'
        '401':
          $ref: '#/responses/unauthorizedResponse'
  '/services/{id}/service-edge-router-policies':
    parameters:
      - $ref: '#/parameters/id'
    get:
      summary: List service edge router policies that affect a specific service
      description: |
        Retrieves a list of service edge router policy resources that affect a specific service; supports filtering, sorting, and pagination. Requires admin access.
      security:
        - ztSession: []
      tags:
        - Service
      operationId: listServiceServiceEdgeRouterPolicies
      parameters:
        - $ref: '#/parameters/limit'
        - $ref: '#/parameters/offset'
        - $ref: '#/parameters/filter'
      responses:
        '200':
          $ref: '#/responses/listServiceEdgeRouterPolicies'
        '401':
          $ref: '#/responses/unauthorizedResponse'
  '/services/{id}/service-policies':
    parameters:
      - $ref: '#/parameters/id'
    get:
      summary: List service policies that affect a specific service
      description: |
        Retrieves a list of service policy resources that affect specific service; supports filtering, sorting, and pagination. Requires admin access.
      security:
        - ztSession: []
      tags:
        - Service
      operationId: listServiceServicePolicies
      parameters:
        - $ref: '#/parameters/limit'
        - $ref: '#/parameters/offset'
        - $ref: '#/parameters/filter'
      responses:
        '200':
          $ref: '#/responses/listServicePolicies'
        '401':
          $ref: '#/responses/unauthorizedResponse'

  '/services/{id}/identities':
    parameters:
      - $ref: '#/parameters/id'
    get:
      summary: List identities with access
      description: |
        Retrieves a list of identities that have access to this service. Supports filtering, sorting, and pagination. Requires admin access.
      security:
        - ztSession: []
      tags:
        - Service
      operationId: listServiceIdentities
      parameters:
        - $ref: '#/parameters/limit'
        - $ref: '#/parameters/offset'
        - $ref: '#/parameters/filter'
      responses:
        '200':
          $ref: '#/responses/listIdentities'
        '401':
          $ref: '#/responses/unauthorizedResponse'

  '/services/{id}/edge-routers':
    parameters:
      - $ref: '#/parameters/id'
    get:
      summary: List accessible edge-routers
      description: |
        Retrieves a list of edge-routers that may be used to access the given service. Supports filtering, sorting, and pagination. Requires admin access.
      security:
        - ztSession: []
      tags:
        - Service
      operationId: listServiceEdgeRouters
      parameters:
        - $ref: '#/parameters/limit'
        - $ref: '#/parameters/offset'
        - $ref: '#/parameters/filter'
      responses:
        '200':
          $ref: '#/responses/listEdgeRouters'
        '401':
          $ref: '#/responses/unauthorizedResponse'

  '/services/{id}/terminators':
    parameters:
      - $ref: '#/parameters/id'
    get:
      summary: List of terminators assigned to a service
      description: |
        Retrieves a list of terminator resources that are assigned specific service; supports filtering, sorting, and pagination. Requires admin access.
      security:
        - ztSession: []
      tags:
        - Service
      operationId: listServiceTerminators
      parameters:
        - $ref: '#/parameters/limit'
        - $ref: '#/parameters/offset'
        - $ref: '#/parameters/filter'
      responses:
        '200':
          $ref: '#/responses/listTerminators'
        '401':
          $ref: '#/responses/unauthorizedResponse'
  ###################################################################
  # Sessions
  ##################################################################
  '/sessions':
    get:
      summary: List sessions
      description: |
        Retrieves a list of active sessions resources; supports filtering, sorting, and pagination. Requires admin access.

        Sessions are tied to an API session and are moved when an API session times out or logs out. Active sessions
        (i.e. Ziti SDK connected to an edge router) will keep the session and API session marked as active.
      security:
        - ztSession: []
      tags:
        - Session
      operationId: listSessions
      parameters:
        - $ref: '#/parameters/limit'
        - $ref: '#/parameters/offset'
        - $ref: '#/parameters/filter'
      responses:
        '200':
          $ref: '#/responses/listSessions'
        '401':
          $ref: '#/responses/unauthorizedResponse'
    post:
      summary: Create a session resource
      description: Create a session resource. Requires admin access.
      security:
        - ztSession: []
      tags:
        - Session
      operationId: createSession
      parameters:
        - name: Body
          in: body
          required: true
          description: A session to create
          schema:
            $ref: '#/definitions/sessionCreate'
      responses:
        '200':
          $ref: '#/responses/sessionCreateResponse'
        '400':
          $ref: '#/responses/badRequestResponse'
        '401':
          $ref: '#/responses/unauthorizedResponse'
  '/sessions/{id}':
    parameters:
      - $ref: '#/parameters/id'
    get:
      summary: Retrieves a single session
      description: Retrieves a single session by id. Requires admin access.
      security:
        - ztSession: []
      tags:
        - Session
      operationId: detailSession
      responses:
        '200':
          $ref: '#/responses/detailSession'
        '404':
          $ref: '#/responses/notFoundResponse'
        '401':
          $ref: '#/responses/unauthorizedResponse'
    delete:
      summary: Delete a session
      description: Delete a session by id. Requires admin access.
      security:
        - ztSession: []
      tags:
        - Session
      operationId: deleteSession
      responses:
        '200':
          $ref: '#/responses/deleteResponse'
        '400':
          $ref: '#/responses/badRequestResponse'
        '401':
          $ref: '#/responses/unauthorizedResponse'
        '409':
          $ref: '#/responses/cannotDeleteReferencedResourceResponse'
  ###################################################################
  # Terminators
  ##################################################################
  '/terminators':
    get:
      summary: List terminators
      description: |
        Retrieves a list of terminator resources; supports filtering, sorting, and pagination. Requires admin access.
      security:
        - ztSession: []
      tags:
        - Terminator
      operationId: listTerminators
      parameters:
        - $ref: '#/parameters/limit'
        - $ref: '#/parameters/offset'
        - $ref: '#/parameters/filter'
      responses:
        '200':
          $ref: '#/responses/listTerminators'
        '401':
          $ref: '#/responses/unauthorizedResponse'
    post:
      summary: Create a terminator resource
      description: Create a terminator resource. Requires admin access.
      security:
        - ztSession: []
      tags:
        - Terminator
      operationId: createTerminator
      parameters:
        - name: Body
          in: body
          required: true
          description: A terminator to create
          schema:
            $ref: '#/definitions/terminatorCreate'
      responses:
        '200':
          $ref: '#/responses/createResponse'
        '400':
          $ref: '#/responses/badRequestResponse'
        '401':
          $ref: '#/responses/unauthorizedResponse'
  '/terminators/{id}':
    parameters:
      - $ref: '#/parameters/id'
    get:
      summary: Retrieves a single terminator
      description: Retrieves a single terminator by id. Requires admin access.
      security:
        - ztSession: []
      tags:
        - Terminator
      operationId: detailTerminator
      responses:
        '200':
          $ref: '#/responses/detailTerminator'
        '404':
          $ref: '#/responses/notFoundResponse'
        '401':
          $ref: '#/responses/unauthorizedResponse'
    put:
      summary: Update all fields on a terminator
      description: Update all fields on a terminator by id. Requires admin access.
      security:
        - ztSession: []
      tags:
        - Terminator
      operationId: updateTerminator
      parameters:
        - name: Body
          in: body
          required: true
          description: A terminator update object
          schema:
            $ref: '#/definitions/terminatorUpdate'
      responses:
        '200':
          $ref: '#/responses/updateResponse'
        '400':
          $ref: '#/responses/badRequestResponse'
        '404':
          $ref: '#/responses/notFoundResponse'
        '401':
          $ref: '#/responses/unauthorizedResponse'
    patch:
      summary: Update the supplied fields on a terminator
      description: Update the supplied fields on a terminator. Requires admin access.
      security:
        - ztSession: []
      tags:
        - Terminator
      operationId: patchTerminator
      parameters:
        - name: Body
          in: body
          required: true
          description: A terminator patch object
          schema:
            $ref: '#/definitions/terminatorPatch'
      responses:
        '200':
          $ref: '#/responses/patchResponse'
        '400':
          $ref: '#/responses/badRequestResponse'
        '404':
          $ref: '#/responses/notFoundResponse'
        '401':
          $ref: '#/responses/unauthorizedResponse'
    delete:
      summary: Delete a terminator
      description: Delete a terminator by id. Requires admin access.
      security:
        - ztSession: []
      tags:
        - Terminator
      operationId: deleteTerminator
      responses:
        '200':
          $ref: '#/responses/deleteResponse'
        '400':
          $ref: '#/responses/badRequestResponse'
        '401':
          $ref: '#/responses/unauthorizedResponse'
        '409':
          $ref: '#/responses/cannotDeleteReferencedResourceResponse'

  ###################################################################
  # List Role Attributes in Use
  ##################################################################
  '/edge-router-role-attributes':
    get:
      summary: List role attributes in use by edge routers
      description: |
        Retrieves a list of role attributes in use by edge routers; supports filtering, sorting, and pagination. Requires admin access.
      security:
        - ztSession: []
      tags:
        - Role Attributes
      operationId: listEdgeRouterRoleAttributes
      parameters:
        - $ref: '#/parameters/limit'
        - $ref: '#/parameters/offset'
        - $ref: '#/parameters/filter'
      responses:
        '200':
          $ref: '#/responses/listRoleAttributes'
        '401':
          $ref: '#/responses/unauthorizedResponse'

  '/identity-role-attributes':
    get:
      summary: List role attributes in use by identities
      description: |
        Retrieves a list of role attributes in use by identities; supports filtering, sorting, and pagination. Requires admin access.
      security:
        - ztSession: []
      tags:
        - Role Attributes
      operationId: listIdentityRoleAttributes
      parameters:
        - $ref: '#/parameters/limit'
        - $ref: '#/parameters/offset'
        - $ref: '#/parameters/filter'
      responses:
        '200':
          $ref: '#/responses/listRoleAttributes'
        '401':
          $ref: '#/responses/unauthorizedResponse'

  '/service-role-attributes':
    get:
      summary: List role attributes in use by services
      description: |
        Retrieves a list of role attributes in use by services; supports filtering, sorting, and pagination. Requires admin access.
      security:
        - ztSession: []
      tags:
        - Role Attributes
      operationId: listServiceRoleAttributes
      parameters:
        - $ref: '#/parameters/limit'
        - $ref: '#/parameters/offset'
        - $ref: '#/parameters/filter'
      responses:
        '200':
          $ref: '#/responses/listRoleAttributes'
        '401':
          $ref: '#/responses/unauthorizedResponse'
  ###################################################################
  # Transit Routers
  ##################################################################
  '/transit-routers':
    get:
      summary: List transit routers
      description: |
        Retrieves a list of transit router resources; supports filtering, sorting, and pagination. Requires admin access.
      security:
        - ztSession: []
      tags:
        - Transit Router
      operationId: listTransitRouters
      parameters:
        - $ref: '#/parameters/limit'
        - $ref: '#/parameters/offset'
        - $ref: '#/parameters/filter'
      responses:
        '200':
          $ref: '#/responses/listTransitRouters'
        '401':
          $ref: '#/responses/unauthorizedResponse'
    post:
      summary: Create a transit router resource
      description: Create a transit router resource. Requires admin access.
      security:
        - ztSession: []
      tags:
        - Transit Router
      operationId: createTransitRouter
      parameters:
        - name: Body
          in: body
          required: true
          description: A transit router to create
          schema:
            $ref: '#/definitions/transitRouterCreate'
      responses:
        '200':
          $ref: '#/responses/createResponse'
        '400':
          $ref: '#/responses/badRequestResponse'
        '401':
          $ref: '#/responses/unauthorizedResponse'
  '/transit-routers/{id}':
    parameters:
      - $ref: '#/parameters/id'
    get:
      summary: Retrieves a single transit router
      description: Retrieves a single transit router by id. Requires admin access.
      security:
        - ztSession: []
      tags:
        - Transit Router
      operationId: detailTransitRouter
      responses:
        '200':
          $ref: '#/responses/detailTransitRouter'
        '404':
          $ref: '#/responses/notFoundResponse'
        '401':
          $ref: '#/responses/unauthorizedResponse'
    put:
      summary: Update all fields on a transit router
      description: Update all fields on a transit router by id. Requires admin access.
      security:
        - ztSession: []
      tags:
        - Transit Router
      operationId: updateTransitRouter
      parameters:
        - name: Body
          in: body
          required: true
          description: A transit router update object
          schema:
            $ref: '#/definitions/transitRouterUpdate'
      responses:
        '200':
          $ref: '#/responses/updateResponse'
        '400':
          $ref: '#/responses/badRequestResponse'
        '404':
          $ref: '#/responses/notFoundResponse'
        '401':
          $ref: '#/responses/unauthorizedResponse'
    patch:
      summary: Update the supplied fields on a transit router
      description: Update the supplied fields on a transit router. Requires admin access.
      security:
        - ztSession: []
      tags:
        - Transit Router
      operationId: patchTransitRouter
      parameters:
        - name: Body
          in: body
          required: true
          description: A transit router patch object
          schema:
            $ref: '#/definitions/transitRouterPatch'
      responses:
        '200':
          $ref: '#/responses/patchResponse'
        '400':
          $ref: '#/responses/badRequestResponse'
        '404':
          $ref: '#/responses/notFoundResponse'
        '401':
          $ref: '#/responses/unauthorizedResponse'
    delete:
      summary: Delete a transit router
      description: Delete a transit router by id. Requires admin access.
      security:
        - ztSession: []
      tags:
        - Transit Router
      operationId: deleteTransitRouter
      responses:
        '200':
          $ref: '#/responses/deleteResponse'
        '400':
          $ref: '#/responses/badRequestResponse'
        '401':
          $ref: '#/responses/unauthorizedResponse'
        '409':
          $ref: '#/responses/cannotDeleteReferencedResourceResponse'
#######################################################################################################################
#
# Parameters - Reusable parameters
#
#######################################################################################################################
parameters:
  id:
    name: id
    required: true
    type: string
    in: path
    description: The id of the requested resource
  serviceId:
    name: serviceId
    required: true
    type: string
    in: path
    description: The id of a service
  limit:
    name: limit
    type: integer
    in: query
  offset:
    name: offset
    type: integer
    in: query
  filter:
    name: filter
    type: string
    in: query
  token:
    name: token
    type: string
    format: uuid
    in: query
    required: true
  token-optional:
    name: token
    type: string
    format: uuid
    in: query
  authMethod:
    name: method
    in: query
    required: true
    type: string
    enum:
      - password
      - cert
  roleFilter:
    name: roleFilter
    type: array
    in: query
    collectionFormat: multi
    items:
      type: string
  roleSemantic:
    name: roleSemantic
    type: string
    in: query

#######################################################################################################################
#
# Responses - Envelope Wrapped Definitions
#
#######################################################################################################################
responses:
  ###################################################################
  # Errors
  ##################################################################
  badRequestResponse:
    description: The supplied request contains invalid fields or could not be parsed (json and non-json bodies). The error's code, message, and cause fields can be inspected for further information
    schema:
      $ref: '#/definitions/apiErrorEnvelope'
    examples:
      'application/json':
        error:
          args:
            urlVars: {}
          cause:
            field: '(root)'
            type: required
            value:
              fooField: abc
              fooField2: def
            message: '(root): fooField3 is required'
            details:
              context: '(root)'
              field: '(root)'
              property: fooField3
          causeMessage: schema validation failed
          code: COULD_NOT_VALIDATE
          message: The supplied request contains an invalid document
          requestId: ac6766d6-3a09-44b3-8d8a-1b541d97fdd9
        meta:
          apiEnrolmentVersion: 0.0.1
          apiVersion: 0.0.1
  unauthorizedResponse:
    description: The currently supplied session does not have the correct access rights to request this resource
    schema:
      $ref: '#/definitions/apiErrorEnvelope'
    examples:
      'application/json':
        error:
          args:
            urlVars: {}
          cause: ''
          causeMessage: ''
          code: UNAUTHORIZED
          message: The request could not be completed. The session is not authorized or the
            credentials are invalid
          requestId: 0bfe7a04-9229-4b7a-812c-9eb3cc0eac0f
        meta:
          apiEnrolmentVersion: 0.0.1
          apiVersion: 0.0.1
  invalidAuthResponse:
    description: The authentication request could not be processed as the credentials are invalid
    schema:
      $ref: '#/definitions/apiErrorEnvelope'
    examples:
      'application/json':
        error:
          args:
            urlVars: {}
          cause: ''
          causeMessage: ''
          code: INVALID_AUTH
          message: The authentication request failed
          requestId: 5952ed10-3091-474f-a691-47ebab6990dc
        meta:
          apiEnrolmentVersion: 0.0.1
          apiVersion: 0.0.1
  notFoundResponse:
    description: The requested resource does not exist
    schema:
      $ref: '#/definitions/apiErrorEnvelope'
    examples:
      'application/json':
        error:
          args:
            urlVars:
              id: 71a3000f-7dda-491a-9b90-a19f4ee6c406
          cause:
          causeMessage: ''
          code: NOT_FOUND
          message: The resource requested was not found or is no longer available
          requestId: 270908d6-f2ef-4577-b973-67bec18ae376
        meta:
          apiEnrolmentVersion: 0.0.1
          apiVersion: 0.0.1
  cannotDeleteReferencedResourceResponse:
    description: The resource requested to be removed/altered cannot be as it is referenced by another object.
    schema:
      $ref: '#/definitions/apiErrorEnvelope'
    examples:
      'application/json':
        error:
          args:
            urlVars:
              id: 71a3000f-7dda-491a-9b90-a19f4ee6c406
          causeMessage: 'referenced by /some-resource/05f4f710-c155-4a74-86d5-77558eb9cb42'
          code: CONFLIC_CANNOT_MODIFY_REFERENCED
          message: The resource cannot be deleted/modified. Remove all referencing resources first.
          requestId: 270908d6-f2ef-4577-b973-67bec18ae376
        meta:
          apiEnrolmentVersion: 0.0.1
          apiVersion: 0.0.1
  ###################################################################
  # Standard Responses
  ##################################################################
  emptyResponse:
    description: Base empty response
    schema:
      $ref: '#/definitions/empty'
  deleteResponse:
    description: The delete request was successful and the resource has been removed
    schema:
      $ref: '#/definitions/empty'
  updateResponse:
    description: The update request was successful and the resource has been altered
    schema:
      $ref: '#/definitions/empty'
  patchResponse:
    description: The patch request was successful and the resource has been altered
    schema:
      $ref: '#/definitions/empty'
  createResponse:
    description: The create request was successful and the resource has been added at the following location
    schema:
      $ref: '#/definitions/createEnvelope'
  sessionCreateResponse:
    description: The create request was successful and the resource has been added at the following location.
    schema:
      $ref: '#/definitions/sessionCreateEnvelope'
  ###################################################################
  # Current Session
  ##################################################################
  detailCurrentAPISession:
    description: The API session associated with the session used to issue the request
    schema:
      $ref: '#/definitions/currentAPISessionDetailEnvelope'
    examples:
      default:
        meta: {}
        data:
          id: 27343114-b44f-406e-9981-f3c4f2f28d54
          createdAt: '2020-03-09T19:03:49.1883693Z'
          updatedAt: '2020-03-09T19:04:21.5600897Z'
          _links:
            self:
              href: './current-api-session'
          tags:
            - userField1: 123
            - userField2: asdf
          token: 28bb0ed2-0577-4632-ae70-d17106b92871
          identity:
            urlName: identities
            id: 66352d7b-a6b2-4ce9-85bb-9f18e318704d
            name: Default Admin
            _links:
              self:
                href: './identities/66352d7b-a6b2-4ce9-85bb-9f18e318704d'
          expiresAt: '2020-03-09T19:34:21.5600897Z'
          configTypes: []

  detailCurrentIdentity:
    description: The identity associated with the API Session used to issue the request
    schema:
      $ref: '#/definitions/currentIdentityDetailEnvelope'
    examples:
      default:
        meta: {}
        data:
          id: 66352d7b-a6b2-4ce9-85bb-9f18e318704d
          createdAt: '2020-01-13T16:38:13.6854788Z'
          updatedAt: '2020-01-13T16:38:13.6854788Z'
          _links:
            edge-router-policies:
              href: './identities/66352d7b-a6b2-4ce9-85bb-9f18e318704d/edge-routers'
            self:
              href: './identities/66352d7b-a6b2-4ce9-85bb-9f18e318704d'
            service-policies:
              href: './identities/66352d7b-a6b2-4ce9-85bb-9f18e318704d/identities'
          tags: {}
          name: Default Admin
          type:
            urlName: identity-types
            id: 577104f2-1e3a-4947-a927-7383baefbc9a
            name: User
            _links:
              self:
                href: './identity-types/577104f2-1e3a-4947-a927-7383baefbc9a'
          isDefaultAdmin: true
          isAdmin: true
          authenticators:
            updb:
              username: admin
          enrollment: {}
          roleAttributes:
            $ref: '#/definitions/attributes'

  ###################################################################
  # API Session
  ##################################################################
  listAPISessions:
    description: A list of active API Sessions
    schema:
      $ref: '#/definitions/listAPISessionsEnvelope'
  detailAPISession:
    description: Retrieves a singular API Session by id
    schema:
      $ref: '#/definitions/detailAPISessionEnvelope'

  ###################################################################
  # Authenticators
  ##################################################################
  listAuthenticators:
    description: A list of authenticators
    schema:
      $ref: '#/definitions/listAuthenticatorsEnvelope'
  detailAuthenticator:
    description: A singular authenticator resource
    schema:
      $ref: '#/definitions/detailAuthenticatorEnvelope'
  ###################################################################
  # Certificate Authority
  ##################################################################
  listCas:
    description: A list of Certificate Authorities (CAs)
    schema:
      $ref: '#/definitions/listCasEnvelope'
  detailCa:
    description: A singular Certificate Authority (CA) resource
    schema:
      $ref: '#/definitions/detailCaEnvelope'
  ###################################################################
  # Config-Types
  ##################################################################
  listConfigTypes:
    description: A list of config-types
    schema:
      $ref: '#/definitions/listConfigTypesEnvelope'
  detailConfigType:
    description: A singular config-type resource
    schema:
      $ref: '#/definitions/detailConfigTypeEnvelope'
  ###################################################################
  # Configs
  ##################################################################
  listConfigs:
    description: A list of configs
    schema:
      $ref: '#/definitions/listConfigsEnvelope'
  detailConfig:
    description: A singular config resource
    schema:
      $ref: '#/definitions/detailConfigEnvelope'
  ###################################################################
  # Informational
  ##################################################################
  listVersion:
    description: Version information for the controller
    schema:
      $ref: '#/definitions/listVersionEnvelope'
  listSummaryCounts:
    description: Entity counts scopped to the current identitie's access
    schema:
      $ref: '#/definitions/listSummaryCountsEnvelope'
  ###################################################################
  # Enrollments
  ##################################################################
  listEnrollments:
    description: A list of enrollments
    schema:
      $ref: '#/definitions/listEnrollmentsEnvelope'
  detailEnrollment:
    description: A singular enrollment resource
    schema:
      $ref: '#/definitions/detailEnrollmentEnvelope'
  zitiSignedCert:
    description: A PEM encoded certificate signed by the internal Ziti CA
    schema:
      type: string
    examples:
      application/x-x509-user-cert: |
        -----BEGIN CERTIFICATE-----
        MIICzDCCAlGgAwIBAgIRAPkVg1jVKqnNGFpSB3lPbaIwCgYIKoZIzj0EAwIwXjEL
        MAkGA1UEBhMCVVMxCzAJBgNVBAgMAk5DMRMwEQYDVQQKDApOZXRGb3VuZHJ5MS0w
        KwYDVQQDDCROZXRGb3VuZHJ5IFppdGkgRXh0ZXJuYWwgQVBJIFJvb3QgQ0EwHhcN
        MTgxMTE1MTI1NzE3WhcNMTkxMTI1MTI1NzE3WjBrMQswCQYDVQQGEwJVUzELMAkG
        A1UECAwCTkMxEjAQBgNVBAcMCUNoYXJsb3R0ZTETMBEGA1UECgwKTmV0Rm91bmRy
        eTEPMA0GA1UECwwGQWR2RGV2MRUwEwYDVQQDDAxaaXRpQ2xpZW50MDEwdjAQBgcq
        hkjOPQIBBgUrgQQAIgNiAATTl2ft+/K9RvDgki9gSr9udNcV2bxD4LrWEdCdXNzF
        iVUiEcEte9z/M0JRt8lgo17OjFvS+ecrAmLtIZNmQnH3+9YeafjeNPpvQsMKxlTN
        MnU7Hka11GHc6swQZSyHvlKjgcUwgcIwCQYDVR0TBAIwADARBglghkgBhvhCAQEE
        BAMCBaAwMwYJYIZIAYb4QgENBCYWJE9wZW5TU0wgR2VuZXJhdGVkIENsaWVudCBD
        ZXJ0aWZpY2F0ZTAdBgNVHQ4EFgQUtx+Tej6lSYdjb8Jbc2QuvoEsI/swHwYDVR0j
        BBgwFoAUcdTlRrnP43ZbQ3PGAbZMPE26+H4wDgYDVR0PAQH/BAQDAgXgMB0GA1Ud
        JQQWMBQGCCsGAQUFBwMCBggrBgEFBQcDBDAKBggqhkjOPQQDAgNpADBmAjEAuXDS
        H7KKMr+la+Yuh8d8Q9cLtXzdS0j6a8e7iOyPJmdWq2WuzNdbCfAfLgKXuxhSAjEA
        sadZrXl1OBv11RGAKdYBIyRmfYUotCFAtCNKcfgBUxci0TDaKDA7r3jnjKT1d7Fs
        -----END CERTIFICATE-----
  erottResponse:
    description: A response containing the edge routers signed certificates (server chain, server cert, CAs).
    schema:
      $ref: '#/definitions/enrollmentCertsEnvelope'
  ###################################################################
  # Edge Routers
  ##################################################################
  listEdgeRouters:
    description: A list of edge routers
    schema:
      $ref: '#/definitions/listEdgeRoutersEnvelope'
  detailEdgeRouter:
    description: A singular edge router resource
    schema:
      $ref: '#/definitions/detailedEdgeRouterEnvelope'
  ###################################################################
  # Edge Router Policies
  ##################################################################
  listEdgeRouterPolicies:
    description: A list of edge router policies
    schema:
      $ref: '#/definitions/listEdgeRouterPoliciesEnvelope'
  detailEdgeRouterPolicy:
    description: A single ege router policy
    schema:
      $ref: '#/definitions/detailEdgeRouterPolicyEnvelope'

  ###################################################################
  # Service Policies
  ##################################################################
  listServicePolicies:
    description: A list of service policies
    schema:
      $ref: '#/definitions/listServicePoliciesEnvelope'
  detailServicePolicy:
    description: A signle service policy
    schema:
      $ref: '#/definitions/detailServicePolicyEnvelop'
  ###################################################################
  # Services
  ##################################################################
  listServices:
    description: A list of services
    schema:
      $ref: '#/definitions/listServicesEnvelope'
  detailService:
    description: A single service
    schema:
      $ref: '#/definitions/detailServiceEnvelope'
  ###################################################################
  # Identities
  ##################################################################
  listIdentities:
    description: A list of identities
    schema:
      $ref: '#/definitions/listIdentitiesEnvelope'
  detailIdentity:
    description: A signle identity
    schema:
      $ref: '#/definitions/detailIdentityEnvelope'
  ###################################################################
  # Geo Regions
  ##################################################################
  listGeoRegions:
    description: A list of geo-regions
    schema:
      $ref: '#/definitions/listGeoRegionsEnvelope'
  detailGeoRegion:
    description: A single geo-region
    schema:
      $ref: '#/definitions/detailGeoRegionEnvelope'
  ###################################################################
  # Identity-Types
  ##################################################################
  listIdentityTypes:
    description: A list of identity types
    schema:
      $ref: '#/definitions/listIdentityTypesEnvelope'
  detailIdentityType:
    description: A single identity type
    schema:
      $ref: '#/definitions/detailIdentityTypeEnvelope'
  ###################################################################
  # Service Configs
  ##################################################################
  listServiceConfigs:
    description: A list of service configs
    schema:
      $ref: '#/definitions/listServiceConfigsEnvelope'
  ###################################################################
  # Service Edge Router Policies
  ##################################################################
  listServiceEdgeRouterPolicies:
    description: A list of service edge router policies
    schema:
      $ref: '#/definitions/listServiceEdgeRouterPoliciesEnvelope'
  detailServiceEdgePolicy:
    description: A single service edge router policy
    schema:
      $ref: '#/definitions/detailServiceEdgePolicyEnvelope'
  ###################################################################
  # Sessions
  ##################################################################
  listSessions:
    description: A list of sessions
    schema:
      $ref: '#/definitions/listSessionsEnvelope'
  detailSession:
    description: A single session
    schema:
      $ref: '#/definitions/detailSessionEnvelope'
  ###################################################################
  # Terminators
  ##################################################################
  listTerminators:
    description: A list of terminators
    schema:
      $ref: '#/definitions/listTerminatorsEnvelope'
  detailTerminator:
    description: A single terminator
    schema:
      $ref: '#/definitions/detailTerminatorEnvelope'
  ###################################################################
  # Specs
  ##################################################################
  listSpecs:
    description: A list of specifications
    schema:
      $ref: '#/definitions/listSpecsEnvelope'
  detailSpec:
    description: A single specification
    schema:
      $ref: '#/definitions/detailSpecEnvelope'
  detailSpecBody:
    description: Returns the document that represents the specification
    schema:
      $ref: '#/definitions/detailSpecBodyEnvelope'
  ###################################################################
  # Role Attributes
  ##################################################################
  listRoleAttributes:
    description: A list of role attributes
    schema:
      $ref: '#/definitions/listRoleAttributesEnvelope'

  ###################################################################
  # Policy Advisor
  ##################################################################
  getIdentityPolicyAdvice:
    description: Returns the document that represents the policy advice
    schema:
      $ref: '#/definitions/getIdentityPolicyAdviceEnvelope'

  ###################################################################
  # Transit Routers
  ##################################################################
  listTransitRouters:
    description: A list of specifications
    schema:
      $ref: '#/definitions/listTransitRoutersEnvelope'
  detailTransitRouter:
    description: A single transit router
    schema:
      $ref: '#/definitions/detailTransitRouterEnvelope'

#######################################################################################################################
#
# Definitions - In & Out Models Only
#
#######################################################################################################################
definitions:
  ###################################################################
  # Shared Definitions
  ##################################################################
  baseEntity:
    description: Fields shared by all Edge API entities
    type: object
    required:
      - id
      - createdAt
      - updatedAt
      - _links
      - tags
    properties:
      id:
        type: string
      createdAt:
        type: string
        format: date-time
      updatedAt:
        type: string
        format: date-time
      _links:
        $ref: '#/definitions/links'
      tags:
        $ref: '#/definitions/tags'
  link:
    description: A link to another resource
    type: object
    required:
      - href
    properties:
      href:
        type: string
        format: uri
      method:
        type: string
      comment:
        type: string
  links:
    description: A map of named links
    type: object
    x-omitempty: false
    additionalProperties:
      $ref: '#/definitions/link'
  entityRef:
    description: A reference to another resource and links to interact with it
    type: object
    properties:
      entity:
        type: string
      id:
        type: string
      name:
        type: string
      _links:
        $ref: '#/definitions/links'
  tags:
    description: 'A map of user defined fields and values. The values are limited to the following types/values: null, string, boolean'
    type: object
    x-omitempty: false
    additionalProperties: {
      type: object
    }
  attributes:
    description: A set of strings used to loosly couple this resource to policies
    type: array
    x-omitempty: false
    items:
      type: string
  roles:
    type: array
    x-omitempty: false
    items:
      type: string
  semantic:
    type: string
    enum:
      - AllOf
      - AnyOf
  dialBind:
    type: string
    enum:
      - Dial
      - Bind
  dialBindArray:
    type: array
    items:
      $ref: '#/definitions/dialBind'
  ###################################################################
  # Authentication
  ##################################################################
  password:
    type: string
    minLength: 5
    maxLength: 100
  password-nullable:
    type: string
    minLength: 5
    maxLength: 100
    x-nullable: true
  username:
    type: string
    minLength: 4
    maxLength: 100
  username-nullable:
    type: string
    minLength: 4
    maxLength: 100
    x-nullable: true
  authenticate:
    type: object
    description: A generic authenticate object meant for use with the /authenticate path. Required fields depend on authentication method.
    properties:
      username:
        $ref: '#/definitions/username'
      password:
        $ref: '#/definitions/password'
      envInfo:
        $ref: '#/definitions/envInfo'
      sdkInfo:
        $ref: '#/definitions/sdkInfo'
      configTypes:
        $ref: '#/definitions/configTypes'
  ###################################################################
  # Current Session
  ##################################################################
  apiSessionList:
    type: array
    items:
      $ref: '#/definitions/apiSessionDetail'
  apiSessionDetail:
    description: An API Session object
    type: object
    allOf:
      - $ref: '#/definitions/baseEntity'
      - type: object
        required:
          - token
          - identity
          - identityId
          - configTypes
        properties:
          token:
            type: string
          identity:
            $ref: '#/definitions/entityRef'
          identityId:
            type: string
          configTypes:
            type: array
            items:
              type: string
  currentApiSessionDetail:
    description: An API Session object for the current API session
    type: object
    allOf:
      - $ref: '#/definitions/apiSessionDetail'
      - type: object
        required:
          - expiresAt
        properties:
          expiresAt:
            type: string
            format: date-time
  ###################################################################
  # Identities
  ##################################################################
  identityType:
    type: string
    enum:
      - User
      - Device
      - Service
  identityCreate:
    description: An identity to create
    type: object
    required:
      - name
      - type
      - isAdmin
    properties:
      name:
        type: string
      type:
        $ref: '#/definitions/identityType'
      isAdmin:
        type: boolean
      enrollment:
        type: object
        properties:
          ott:
            type: boolean
          updb:
            type: string
          ottca:
            type: string
      roleAttributes:
        $ref: '#/definitions/attributes'
      tags:
        $ref: '#/definitions/tags'
  identityUpdate:
    type: object
    required:
      - type
      - name
      - isAdmin
    properties:
      name:
        type: string
      type:
        $ref: '#/definitions/identityType'
      isAdmin:
        type: boolean
      roleAttributes:
        $ref: '#/definitions/attributes'
      tags:
        $ref: '#/definitions/tags'
  identityPatch:
    type: object
    properties:
      name:
        type: string
      type:
        $ref: '#/definitions/identityType'
      isAdmin:
        type: boolean
      roleAttributes:
        $ref: '#/definitions/attributes'
      tags:
        $ref: '#/definitions/tags'
  identityList:
    description: A list of identities
    type: array
    items:
      $ref: '#/definitions/identityDetail'
  identityDetail:
    description: Detail of a specific identity
    type: object
    allOf:
      - $ref: '#/definitions/baseEntity'
      - type: object
        required:
          - name
          - type
          - typeId
          - isDefaultAdmin
          - isAdmin
          - authenticators
          - enrollment
          - envInfo
          - sdkInfo
          - roleAttributes
        properties:
          name:
            type: string
          type:
            $ref: '#/definitions/entityRef'
          typeId:
            type: string
          isDefaultAdmin:
            type: boolean
          isAdmin:
            type: boolean
          authenticators:
            $ref: '#/definitions/identityAuthenticators'
          enrollment:
            $ref: '#/definitions/identityEnrollments'
          envInfo:
            $ref: '#/definitions/envInfo'
          sdkInfo:
            $ref: '#/definitions/sdkInfo'
          roleAttributes:
            $ref: '#/definitions/attributes'
  identityAuthenticators:
    type: object
    properties:
      updb:
        properties:
          username:
            type: string
        type: object
      cert:
        type: object
        properties:
          fingerprint:
            type: string
  identityEnrollments:
    type: object
    properties:
      updb:
        type: object
        properties:
          token:
            type: string
          jwt:
            type: string
      ott:
        type: object
        properties:
          token:
            type: string
          jwt:
            type: string
      ottca:
        type: object
        properties:
          token:
            type: string
          jwt:
            type: string
          caId:
            type: string
          ca:
            $ref: '#/definitions/entityRef'
  ###################################################################
  # Authenticator
  ##################################################################
  authenticatorCreate:
    description: Creates an authenticator for a specific identity which can be used for API authentication
    type: object
    required:
      - username
      - password
      - method
      - identityId
    properties:
      username:
        type: string
        description: The username that the identity will login with. Used only for method='updb'
      password:
        type: string
        description: The password the identity will login with, Used only for method='updb'
      method:
        type: string
        description: The type of authenticator to create; which will dictate which properties on this object are required.
      identityId:
        type: string
        description: The id of an existing identity that will be assigned this authenticator
      tags:
        $ref: '#/definitions/tags'
  authenticatorList:
    description: An array of authenticator resources
    type: array
    items:
      $ref: '#/definitions/authenticatorDetail'
  authenticatorDetail:
    description: A singular authenticator resource
    type: object
    allOf:
      - $ref: '#/definitions/baseEntity'
      - type: object
        required:
          - method
          - identityId
          - identity
        properties:
          method:
            type: string
          identityId:
            type: string
          identity:
            $ref: '#/definitions/entityRef'
          certPem:
            type: string
          fingerprint:
            type: string
          username:
            type: string
  authenticatorUpdate:
    description: All of the fields on an authenticator that will be updated
    type: object
    required:
      - username
      - password
    properties:
      username:
        $ref: '#/definitions/username'
      password:
        $ref: '#/definitions/password'
      tags:
        $ref: '#/definitions/tags'
  authenticatorPatch:
    description: All of the fields on an authenticator that may be updated
    type: object
    properties:
      username:
        $ref: '#/definitions/username-nullable'
      password:
        $ref: '#/definitions/password-nullable'
      tags:
        $ref: '#/definitions/tags'
  authenticatorUpdateWithCurrent:
    description: All of the fields on an authenticator that will be updated
    type: object
    allOf:
      - $ref: '#/definitions/authenticatorUpdate'
      - type: object
        required:
          - currentPassword
        properties:
          currentPassword:
            $ref: '#/definitions/password'
  authenticatorPatchWithCurrent:
    description: All of the fields on an authenticator that may be updated
    type: object
    allOf:
      - $ref: '#/definitions/authenticatorPatch'
      - type: object
        required:
          - currentPassword
        properties:
          currentPassword:
            $ref: '#/definitions/password'
  ###################################################################
  # Certificate Authorities
  ##################################################################
  caList:
    description: An array of Certificate Authority (CA) resources
    type: array
    items:
      $ref: '#/definitions/caDetail'
  caDetail:
    description: A Certificate Authority (CA) resource
    type: object
    allOf:
      - $ref: '#/definitions/baseEntity'
      - type: object
        required:
          - name
          - fingerprint
          - certPem
          - isVerified
          - isAutoCaEnrollmentEnabled
          - isOttCaEnrollmentEnabled
          - isAuthEnabled
          - identityRoles
          - identityNameFormat
        properties:
          name:
            type: string
          fingerprint:
            type: string
          certPem:
            type: string
          isVerified:
            type: boolean
            example: false
          verificationToken:
            type: string
            format: uuid
          isAutoCaEnrollmentEnabled:
            type: boolean
            example: true
          isOttCaEnrollmentEnabled:
            type: boolean
            example: true
          isAuthEnabled:
            type: boolean
            example: true
          identityRoles:
            $ref: '#/definitions/roles'
          identityNameFormat:
            type: string
  caCreate:
    description: A create Certificate Authority (CA) object
    type: object
    required:
      - name
      - certPem
      - isAutoCaEnrollmentEnabled
      - isOttCaEnrollmentEnabled
      - isAuthEnabled
      - identityRoles
    properties:
      name:
        type: string
        example: 'Test 3rd Party External CA'
      isAutoCaEnrollmentEnabled:
        type: boolean
        example: true
      isAuthEnabled:
        type: boolean
        example: true
      isOttCaEnrollmentEnabled:
        type: boolean
        example: true
      certPem:
        type: string
        example: '-----BEGIN CERTIFICATE-----\nMIICUjCCAdmgAwIBAgIJANooo7NB+dZZMAoGCCqGSM49BAMCMF4xCzAJBgNVBAYT\nAlVTMQswCQYDVQQIDAJOQzETMBEGA1UECgwKTmV0Rm91bmRyeTEtMCsGA1UEAwwk\nTmV0Rm91bmRyeSBaaXRpIEV4dGVybmFsIEFQSSBSb290IENBMB4XDTE4MTExNTEy\nNTcwOVoXDTM4MTExMDEyNTcwOVowXjELMAkGA1UEBhMCVVMxCzAJBgNVBAgMAk5D\nMRMwEQYDVQQKDApOZXRGb3VuZHJ5MS0wKwYDVQQDDCROZXRGb3VuZHJ5IFppdGkg\nRXh0ZXJuYWwgQVBJIFJvb3QgQ0EwdjAQBgcqhkjOPQIBBgUrgQQAIgNiAARwq61Z\nIaqbaw0PDt3frJZaHjkxfZhwYrykI1GlbRNd/jix03lVG9qvpN5Og9fQfFFcFmD/\n3vCE9S6O0npm0mADQxcBcxbMRAH5dtBuCuiJW6qAAbPgiM32vqSxBiFt0KejYzBh\nMB0GA1UdDgQWBBRx1OVGuc/jdltDc8YBtkw8Tbr4fjAfBgNVHSMEGDAWgBRx1OVG\nuc/jdltDc8YBtkw8Tbr4fjAPBgNVHRMBAf8EBTADAQH/MA4GA1UdDwEB/wQEAwIB\nhjAKBggqhkjOPQQDAgNnADBkAjBDRxNZUaIVpkQKnAgJukl3ysd3/i7Z6hDyIEms\nkllz/+ZvmdBp9iedV5o5BvJUggACMCv+UBFlJH7pmsOCo/F45Kk178YsCC7gaMxE\n1ZG1zveyMvsYsH04C9FndE6w2MLvlA==\n-----END CERTIFICATE-----'
      identityRoles:
        $ref: '#/definitions/roles'
      identityNameFormat:
        type: string
      tags:
        $ref: '#/definitions/tags'
  caUpdate:
    type: object
    required:
      - name
      - isAutoCaEnrollmentEnabled
      - isOttCaEnrollmentEnabled
      - isAuthEnabled
      - identityRoles
    properties:
      name:
        type: string
        example: My CA
      isAutoCaEnrollmentEnabled:
        type: boolean
        example: true
      isOttCaEnrollmentEnabled:
        type: boolean
        example: true
      isAuthEnabled:
        type: boolean
        example: true
      identityRoles:
        $ref: '#/definitions/roles'
      identityNameFormat:
        type: string
      tags:
        $ref: '#/definitions/tags'
  caPatch:
    type: object
    properties:
      name:
        type: string
        example: My CA
      isAutoCaEnrollmentEnabled:
        type: boolean
        example: true
      isOttCaEnrollmentEnabled:
        type: boolean
        example: true
      isAuthEnabled:
        type: boolean
        example: true
      identityRoles:
        $ref: '#/definitions/roles'
      identityNameFormat:
        type: string
      tags:
        $ref: '#/definitions/tags'
  ###################################################################
  # Config-Types
  ##################################################################
  configTypeList:
    description: An array of config-type resources
    type: array
    items:
      $ref: '#/definitions/configTypeDetail'
  configTypeDetail:
    description: A config-type resource
    type: object
    allOf:
      - $ref: '#/definitions/baseEntity'
      - type: object
        required:
          - name
          - schema
        properties:
          name:
            type: string
            example: ziti-tunneler-server.v1
          schema:
            description: A JSON schema to enforce configuration against
            type: object
            additionalProperties: true
  configTypeCreate:
    type: object
    description: A config-type create object
    required:
      - name
    properties:
      tags:
        $ref: '#/definitions/tags'
      name:
        type: string
        example: ziti-tunneler-server.v1
      schema:
        description: A JSON schema to enforce configuration against
        type: object
        additionalProperties: true
  configTypeUpdate:
    description: A config-type update object
    type: object
    required:
      - name
    properties:
      tags:
        $ref: '#/definitions/tags'
      name:
        type: string
        example: ziti-tunneler-server.v1
      schema:
        description: A JSON schema to enforce configuration against
        type: object
        additionalProperties: true
  configTypePatch:
    description: A config-type patch object
    type: object
    properties:
      tags:
        $ref: '#/definitions/tags'
      name:
        type: string
        example: ziti-tunneler-server.v1
      schema:
        description: A JSON schema to enforce configuration against
        type: object
        additionalProperties: true
  ###################################################################
  # Configs
  ##################################################################
  configList:
    description: An array of config resources
    type: array
    items:
      $ref: '#/definitions/configDetail'
  configDetail:
    description: A config resource
    type: object
    allOf:
      - $ref: '#/definitions/baseEntity'
      - type: object
        required:
          - name
          - configTypeId
          - configType
          - data
        properties:
          name:
            type: string
          configTypeId:
            type: string
          configType:
            $ref: '#/definitions/entityRef'
          data:
            type: object
            description: The data section of a config is based on the schema of its type
  configCreate:
    type: object
    description: A config create object
    required:
      - name
      - configTypeId
      - data
    properties:
      tags:
        $ref: '#/definitions/tags'
      name:
        type: string
        example: default.ziti-tunneler-server.v1
      configTypeId:
        type: string
        description: The id of a config-type that the data section will match
      data:
        type: object
        x-nullable: false
        additionalProperties: true
        description: Data payload is defined by the schema of the config-type defined in the type parameter
    example:
      name: test-config
      type: cea49285-6c07-42cf-9f52-09a9b115c783
      data:
        hostname: example.com
        port: 80
  configUpdate:
    type: object
    description: A config update object
    required:
      - name
      - data
    properties:
      tags:
        $ref: '#/definitions/tags'
      name:
        type: string
        example: default.ziti-tunneler-server.v1
      data:
        type: object
        x-nullable: false
        additionalProperties: true
        description: Data payload is defined by the schema of the config-type defined in the type parameter
    example:
      name: example-config-name
      data:
        hostname: example.com
        port: 80
  configPatch:
    type: object
    description: A config patch object
    properties:
      tags:
        $ref: '#/definitions/tags'
      name:
        type: string
        example: default.ziti-tunneler-server.v1
      data:
        type: object
        additionalProperties: true
        description: Data payload is defined by the schema of the config-type defined in the type parameter
    example:
      name: example-config-name
      data:
        hostname: example.com
        port: 80
  ###################################################################
  # Enrollments
  ##################################################################
  enrollmentDetail:
    type: object
    description: |
      An enrollment object. Enrolments are tied to identities and portentially a CA. Depending on the
      method, different fields are utilized. For example ottca enrollments use the `ca` field and updb enrollments
      use the username field, but not vice versa.
    allOf:
      - $ref: '#/definitions/baseEntity'
      - type: object
        required:
          - token
          - method
          - expiresAt
          - details
        properties:
          token:
            type: string
          method:
            type: string
          expiresAt:
            type: string
            format: 'date-time'
          identityId:
            type: string
          identity:
            $ref: '#/definitions/entityRef'
          edgeRouterId:
            type: string
          edgeRouter:
            $ref: '#/definitions/entityRef'
          transitRouterId:
            type: string
          transitRouter:
            $ref: '#/definitions/entityRef'
          username:
            type: string
          details:
            type: object
            additionalProperties:
              type: string
    example:
      id: 624fa53f-7629-4a7a-9e38-c1f4ce322c1d
      createdAt: '0001-01-01T00:00:00Z'
      updatedAt: '0001-01-01T00:00:00Z'
      _links:
        self:
          href: './enrollments/624fa53f-7629-4a7a-9e38-c1f4ce322c1d'
      tags:
      token: 1e727c8f-07e4-4a1d-a8b0-da0c7a01c6e1
      method: updb
      expiresAt: '2020-03-11T20:20:24.0055543Z'
      identity:
        urlName: identities
        id: f047ac96-dc3a-408a-a6f2-0ba487c08ef9
        name: updb--0f245140-7f2e-4326-badf-6aba55e52475
        _links:
          self:
            href: './identities/f047ac96-dc3a-408a-a6f2-0ba487c08ef9'
      ca:
      username: example-username
  enrollmentList:
    description: An array of enrollment resources
    type: array
    items:
      $ref: '#/definitions/enrollmentDetail'
  ###################################################################
  # Edge Routers
  ##################################################################
  edgeRouterCreate:
    description: An edge router create object
    type: object
    required:
      - name
    properties:
      name:
        type: string
      roleAttributes:
        $ref: '#/definitions/attributes'
      tags:
        $ref: '#/definitions/tags'
  edgeRouterUpdate:
    description: An edge router update object
    type: object
    required:
      - name
    properties:
      name:
        type: string
      roleAttributes:
        $ref: '#/definitions/attributes'
      tags:
        $ref: '#/definitions/tags'
  edgeRouterPatch:
    description: An edge router patch object
    type: object
    properties:
      name:
        type: string
      roleAttributes:
        $ref: '#/definitions/attributes'
      tags:
        $ref: '#/definitions/tags'
  edgeRouterList:
    description: A list of edge router resources
    type: array
    items:
      $ref: '#/definitions/edgeRouterDetail'
  edgeRouterDetail:
    description: A detail edge router resource
    type: object
    allOf:
      - $ref: '#/definitions/baseEntity'
      - type: object
        required:
          - name
          - isVerified
          - isOnline
          - hostname
          - supportedProtocols
          - roleAttributes
        properties:
          name:
            type: string
          isVerified:
            type: boolean
          isOnline:
            type: boolean
          enrollmentToken:
            type: string
            x-nullable: true
          enrollmentJwt:
            type: string
            x-nullable: true
          enrollmentCreatedAt:
            type: string
            format: date-time
            x-nullable: true
          enrollmentExpiresAt:
            type: string
            format: date-time
            x-nullable: true
          hostname:
            type: string
          supportedProtocols:
            additionalProperties:
              type: string
            type: object
          roleAttributes:
            $ref: '#/definitions/attributes'
          fingerprint:
            type: string
    example:
      id: b0766b8d-bd1a-4d28-8415-639b29d3c83d
      createdAt: '2020-03-16T17:13:31.5807454Z'
      updatedAt: '2020-03-16T17:13:31.5807454Z'
      _links:
        edge-router-policies:
          href: "./edge-routers/b0766b8d-bd1a-4d28-8415-639b29d3c83d/edge-routers"
        self:
          href: "./edge-routers/b0766b8d-bd1a-4d28-8415-639b29d3c83d"
      tags: {}
      name: TestGateway-e33c837f-3222-4b40-bcd6-b3458fd5156e
      fingerprint:
      roleAttributes:
        - eastCoast
        - sales
        - test
      isVerified: false
      isOnline: false
      enrollmentToken: 30a1f0ea-d39b-4aae-b852-304cf1c30d1f
      enrollmentJwt: 'eyJhbGciOiJSUzI1NiIsInR5cCI6IkpXVCJ9.eyJlbSI6ImVyb3R0IiwiZXhwIjoxNTg0Mzc5MTExLCJpc3MiOiJodHRwczovL
      2xvY2FsaG9zdDoxMjgwIiwianRpIjoiMzBhMWYwZWEtZDM5Yi00YWFlLWI4NTItMzA0Y2YxYzMwZDFmIiwic3ViIjoiYjA3NjZiOGQtYmQxYS00ZDI
      4LTg0MTUtNjM5YjI5ZDNjODNkIn0.UsyQhCPORQ5tQnYWY7S88LNvV9iFS5Hy-P4aJaClZzEICobKgnQoyQblJcdMvk3cGKwyFqAnQtt0tDZkb8tHz
      Vqyv6bilHcAFuMRrdwXRqdXquabSN5geu2qBUnyzL7Mf2X85if8sbMida6snB4oLZsVRF3CRn4ODBJdeiVJ_Z4rgD-zW2IwtXPApT7ALyiiw2cN4EH
      8pqQ7tpZKqztE0PGEbBQFPGKUFnm7oXyvSUo17EsFJUv5gUlBzfKKGolh5io4ptp22HZrqsqSnqDSOnYEZHonr5Yljuwiktrlh-JKiK6GGns5OAJMP
      dO9lgM4yHSpF2ILbqhWMV93Y3zMOg'
      enrollmentCreatedAt: '2020-03-16T17:13:31.5777637Z'
      enrollmentExpiresAt: '2020-03-16T17:18:31.5777637Z'
      hostname: ''
      supportedProtocols: {}
  ###################################################################
  # Edge Router Policies
  ##################################################################
  edgeRouterPolicyCreate:
    required:
      - name
    properties:
      name:
        type: string
      semantic:
        $ref: '#/definitions/semantic'
      edgeRouterRoles:
        $ref: '#/definitions/roles'
      identityRoles:
        $ref: '#/definitions/roles'
      tags:
        $ref: '#/definitions/tags'
  edgeRouterPolicyUpdate:
    required:
      - name
    properties:
      name:
        type: string
      semantic:
        $ref: '#/definitions/semantic'
      edgeRouterRoles:
        $ref: '#/definitions/roles'
      identityRoles:
        $ref: '#/definitions/roles'
      tags:
        $ref: '#/definitions/tags'
  edgeRouterPolicyPatch:
    properties:
      name:
        type: string
      semantic:
        $ref: '#/definitions/semantic'
      edgeRouterRoles:
        $ref: '#/definitions/roles'
      identityRoles:
        $ref: '#/definitions/roles'
      tags:
        $ref: '#/definitions/tags'
  edgeRouterPolicyList:
    type: array
    items:
      $ref: '#/definitions/edgeRouterPolicyDetail'
  edgeRouterPolicyDetail:
    type: object
    allOf:
      - $ref: '#/definitions/baseEntity'
      - type: object
        required:
          - name
          - semantic
          - edgeRouterRoles
          - identityRoles
        properties:
          name:
            type: string
          semantic:
            $ref: '#/definitions/semantic'
          edgeRouterRoles:
            type: array
            items:
              type: string
          identityRoles:
            type: array
            items:
              type: string
  ###################################################################
  # Service Policies
  ##################################################################
  servicePolicyList:
    type: array
    items:
      $ref: '#/definitions/servicePolicyDetail'
  servicePolicyDetail:
    type: object
    allOf:
      - $ref: '#/definitions/baseEntity'
      - type: object
        required:
          - name
          - type
          - semantic
          - serviceRoles
          - identityRoles
        properties:
          name:
            type: string
          type:
            $ref: '#/definitions/dialBind'
          semantic:
            $ref: '#/definitions/semantic'
          serviceRoles:
            $ref: '#/definitions/roles'
          identityRoles:
            $ref: '#/definitions/roles'
  servicePolicyCreate:
    type: object
    required:
      - name
      - type
    properties:
      tags:
        $ref: '#/definitions/tags'
      name:
        type: string
      type:
        $ref: '#/definitions/dialBind'
      semantic:
        $ref: '#/definitions/semantic'
      serviceRoles:
        $ref: '#/definitions/roles'
      identityRoles:
        $ref: '#/definitions/roles'
  servicePolicyUpdate:
    type: object
    required:
      - name
      - type
    properties:
      tags:
        $ref: '#/definitions/tags'
      name:
        type: string
      type:
        $ref: '#/definitions/dialBind'
      semantic:
        $ref: '#/definitions/semantic'
      serviceRoles:
        $ref: '#/definitions/roles'
      identityRoles:
        $ref: '#/definitions/roles'
  servicePolicyPatch:
    type: object
    properties:
      tags:
        $ref: '#/definitions/tags'
      name:
        type: string
      type:
        $ref: '#/definitions/dialBind'
      semantic:
        $ref: '#/definitions/semantic'
      serviceRoles:
        $ref: '#/definitions/roles'
      identityRoles:
        $ref: '#/definitions/roles'
  ###################################################################
  # Services
  ##################################################################
  serviceList:
    type: array
    items:
      $ref: '#/definitions/serviceDetail'
  serviceDetail:
    type: object
    allOf:
      - $ref: '#/definitions/baseEntity'
      - type: object
        required:
          - name
          - terminatorStrategy
          - roleAttributes
          - permissions
          - configs
          - config
        properties:
          name:
            type: string
          terminatorStrategy:
            type: string
          roleAttributes:
            $ref: '#/definitions/attributes'
          permissions:
            $ref: '#/definitions/dialBindArray'
          configs:
            type: array
            items:
              type: string
          config:
            type: object
            additionalProperties:
              type: object
              additionalProperties:
                type: object
        description: map of config data for this service keyed by the config type name. Only configs of the types requested will be returned.
  serviceCreate:
    type: object
    required:
      - name
    properties:
      name:
        type: string
      terminatorStrategy:
        type: string
      roleAttributes:
        type: array
        items:
          type: string
      configs:
        type: array
        items:
          type: string
      tags:
        $ref: '#/definitions/tags'
  serviceUpdate:
    type: object
    required:
      - name
    properties:
      name:
        type: string
      terminatorStrategy:
        type: string
      roleAttributes:
        type: array
        items:
          type: string
      configs:
        type: array
        items:
          type: string
      tags:
        $ref: '#/definitions/tags'
  servicePatch:
    type: object
    properties:
      name:
        type: string
      terminatorStrategy:
        type: string
      roleAttributes:
        type: array
        items:
          type: string
      configs:
        type: array
        items:
          type: string
      tags:
        $ref: '#/definitions/tags'
  ###################################################################
  # Geo Regions
  ##################################################################
  geoRegionList:
    type: array
    items:
      $ref: '#/definitions/geoRegionDetail'
  geoRegionDetail:
    type: object
    allOf:
      - $ref: '#/definitions/baseEntity'
      - type: object
        required:
          - name
        properties:
          name:
            type: string
  ###################################################################
  # Identity-Types
  ##################################################################
  identityTypeList:
    type: array
    items:
      $ref: '#/definitions/identityDetail'
  identityTypeDetail:
    type: object
    allOf:
      - $ref: '#/definitions/baseEntity'
      - type: object
        properties:
          name:
            type: string
  ###################################################################
  # Service Configs
  ##################################################################
  serviceConfigList:
    type: array
    items:
      $ref: '#/definitions/serviceConfigDetail'
  serviceConfigDetail:
    type: object
    required:
      - serviceId
      - service
      - configId
      - config
    properties:
      serviceId:
        type: string
      service:
        $ref: '#/definitions/entityRef'
      configId:
        type: string
      config:
        $ref: '#/definitions/entityRef'
    example:
      service:
        urlName: services
        id: 913a8c63-17a6-44d7-82b3-9f6eb997cf8e
        name: netcat4545-egress-r2
        _links:
          self:
            href: "./services/913a8c63-17a6-44d7-82b3-9f6eb997cf8e"
      config:
        urlName: configs
        id: 13347602-ba34-4ff7-8082-e533ba945744
        name: test-config-02fade09-fcc3-426c-854e-18539726bdc6
        _links:
          self:
            href: "./identities/13347602-ba34-4ff7-8082-e533ba945744"
  serviceConfigAssign:
    type: object
    required:
      - serviceId
      - configId
    properties:
      serviceId:
        type: string
      configId:
        type: string
  serviceConfigsAssignList:
    type: array
    items:
      $ref: '#/definitions/serviceConfigAssign'
  ###################################################################
  # Service Edge Router Policies
  ##################################################################
  serviceEdgeRouterPolicyList:
    type: array
    items:
      $ref: '#/definitions/serviceEdgeRouterPolicyDetail'
  serviceEdgeRouterPolicyDetail:
    type: object
    allOf:
      - $ref: '#/definitions/baseEntity'
      - type: object
        required:
          - name
          - semantic
          - edgeRouterRoles
          - serviceRoles
        properties:
          name:
            type: string
          semantic:
            $ref: '#/definitions/semantic'
          edgeRouterRoles:
            $ref: '#/definitions/roles'
          serviceRoles:
            $ref: '#/definitions/roles'
  serviceEdgeRouterPolicyCreate:
    type: object
    required:
      - name
    properties:
      tags:
        $ref: '#/definitions/tags'
      name:
        type: string
      semantic:
        $ref: '#/definitions/semantic'
      edgeRouterRoles:
        $ref: '#/definitions/roles'
      serviceRoles:
        $ref: '#/definitions/roles'
  serviceEdgeRouterPolicyUpdate:
    type: object
    required:
      - name
    properties:
      tags:
        $ref: '#/definitions/tags'
      name:
        type: string
      semantic:
        $ref: '#/definitions/semantic'
      edgeRouterRoles:
        $ref: '#/definitions/roles'
      serviceRoles:
        $ref: '#/definitions/roles'
  serviceEdgeRouterPolicyPatch:
    type: object
    properties:
      tags:
        $ref: '#/definitions/tags'
      name:
        type: string
      semantic:
        $ref: '#/definitions/semantic'
      edgeRouterRoles:
        $ref: '#/definitions/roles'
      serviceRoles:
        $ref: '#/definitions/roles'
  ###################################################################
  # Sessions
  ##################################################################
  sessionCreate:
    type: object
    properties:
      serviceId:
        type: string
      type:
        $ref: '#/definitions/dialBind'
      tags:
        $ref: '#/definitions/tags'
  sessionList:
    type: array
    items:
      $ref: '#/definitions/sessionDetail'
  sessionDetail:
    type: object
    allOf:
      - $ref: '#/definitions/baseEntity'
      - type: object
        required:
          - type
          - apiSessionId
          - apiSession
          - serviceId
          - service
          - token
          - edgeRouters
        properties:
          type:
            $ref: '#/definitions/dialBind'
          token:
            type: string
          apiSessionId:
            type: string
          apiSession:
            $ref: '#/definitions/entityRef'
          serviceId:
            type: string
          service:
            $ref: '#/definitions/entityRef'
          edgeRouters:
            type: array
            items:
              $ref: '#/definitions/sessionEdgeRouter'
  sessionEdgeRouter:
    type: object
    properties:
      hostname:
        type: string
      name:
        type: string
      urls:
        type: object
        additionalProperties:
          type: string
  apiErrorEnvelope:
    type: object
    required:
      - meta
      - error
    properties:
      meta:
        $ref: '#/definitions/meta'
      error:
        $ref: '#/definitions/apiError'
  apiError:
    type: object
    properties:
      args:
        $ref: '#/definitions/apiErrorArgs'
      causeMessage:
        type: string
      code:
        type: string
      message:
        type: string
      requestId:
        type: string
      cause:
        $ref: '#/definitions/apiErrorCause'
  apiFieldError:
    type: object
    properties:
      reason:
        type: string
      field:
        type: string
      value:
        type: string
  apiErrorCause:
    allOf:
      - $ref: '#/definitions/apiFieldError'
      - $ref: '#/definitions/apiError'
  apiErrorArgs:
    type: object
    properties:
      urlVars:
        properties: {}
        additionalProperties:
          type: string
        type: object
  empty:
    type: object
    required:
      - meta
      - data
    properties:
      meta:
        $ref: '#/definitions/meta'
      data:
        type: object
        example: {}
  meta:
    type: object
    properties:
      filterableFields:
        type: array
        items:
          type: string
        x-omitempty: true
      pagination:
        $ref: '#/definitions/pagination'
      apiEnrolmentVersion:
        type: string
      apiVersion:
        type: string
  createEnvelope:
    type: object
    properties:
      meta:
        $ref: '#/definitions/meta'
      data:
        $ref: '#/definitions/createLocation'
  createLocation:
    type: object
    properties:
      _links:
        $ref: '#/definitions/links'
      id:
        type: string
  sessionCreateEnvelope:
    type: object
    properties:
      meta:
        $ref: '#/definitions/meta'
      data:
        $ref: '#/definitions/sessionCreateLocation'
  enrollmentCertsEnvelope:
    type: object
    properties:
      meta:
        $ref: '#/definitions/meta'
      data:
        $ref: '#/definitions/enrollmentCerts'
  sessionCreateLocation:
    type: object
    allOf:
      - $ref: '#/definitions/createLocation'
      - type: object
        properties:
          token:
            type: string
          edgeRouters:
            type: array
            items:
              $ref: '#/definitions/sessionEdgeRouter'
  version:
    type: object
    properties:
      buildDate:
        type: string
        example: '2020-02-11 16:09:08'
      revision:
        type: string
        example: 'ea556fc18740'
      runtimeVersion:
        type: string
        example: 'go1.13.5'
      version:
        type: string
        example: 'v0.9.0'
      apiVersions:
<<<<<<< HEAD
        type: array
        items:
          $ref: '#/definitions/apiVersion'
=======
        type: object
        additionalProperties:
          type: object
          additionalProperties:
            $ref: '#/definitions/apiVersion'
>>>>>>> 23e476d0
  apiVersion:
    type: object
    required:
      - path
<<<<<<< HEAD
      - version
=======
>>>>>>> 23e476d0
    properties:
      version:
        type: string
      path:
        type: string
  listSummaryCounts:
    type: object
    additionalProperties:
      type: integer
  enrollmentCerts:
    type: object
    properties:
      serverCert:
        type: string
        description: A PEM encoded set of certificates to use as the servers chain
      cert:
        type: string
        description: A PEM encoded cert for the server
      ca:
        type: string
        description: A PEM encoded set of CA certificates to trust
  currentAPISessionDetailEnvelope:
    type: object
    required:
      - meta
      - data
    properties:
      meta:
        $ref: '#/definitions/meta'
      data:
        $ref: '#/definitions/currentApiSessionDetail'
  currentIdentityDetailEnvelope:
    type: object
    required:
      - meta
      - data
    properties:
      meta:
        $ref: '#/definitions/meta'
      data:
        $ref: '#/definitions/identityDetail'
  listAPISessionsEnvelope:
    required:
      - meta
      - data
    properties:
      meta:
        $ref: '#/definitions/meta'
      data:
        $ref: '#/definitions/apiSessionList'
  detailAPISessionEnvelope:
    required:
      - meta
      - data
    type: object
    properties:
      meta:
        $ref: '#/definitions/meta'
      data:
        $ref: '#/definitions/apiSessionDetail'
  listAuthenticatorsEnvelope:
    type: object
    properties:
      meta:
        $ref: '#/definitions/meta'
      data:
        $ref: '#/definitions/authenticatorList'
  detailAuthenticatorEnvelope:
    type: object
    required:
      - meta
      - data
    properties:
      meta:
        $ref: '#/definitions/meta'
      data:
        $ref: '#/definitions/authenticatorDetail'
  listCasEnvelope:
    type: object
    required:
      - meta
      - data
    properties:
      meta:
        $ref: '#/definitions/meta'
      data:
        $ref: '#/definitions/caList'
  detailCaEnvelope:
    type: object
    required:
      - meta
      - data
    properties:
      meta:
        $ref: '#/definitions/meta'
      data:
        $ref: '#/definitions/caDetail'
  listConfigTypesEnvelope:
    type: object
    required:
      - meta
      - data
    properties:
      meta:
        $ref: '#/definitions/meta'
      data:
        $ref: '#/definitions/configTypeList'
  detailConfigTypeEnvelope:
    type: object
    required:
      - meta
      - data
    properties:
      meta:
        $ref: '#/definitions/meta'
      data:
        $ref: '#/definitions/configTypeDetail'
  listConfigsEnvelope:
    type: object
    required:
      - meta
      - data
    properties:
      meta:
        $ref: '#/definitions/meta'
      data:
        $ref: '#/definitions/configList'
  detailConfigEnvelope:
    type: object
    required:
      - meta
      - data
    properties:
      meta:
        $ref: '#/definitions/meta'
      data:
        $ref: '#/definitions/configDetail'
  listVersionEnvelope:
    type: object
    required:
      - meta
      - data
    properties:
      meta:
        $ref: '#/definitions/meta'
      data:
        $ref: '#/definitions/version'
  listSummaryCountsEnvelope:
    type: object
    required:
      - meta
      - data
    properties:
      meta:
        $ref: '#/definitions/meta'
      data:
        $ref: '#/definitions/listSummaryCounts'
  listEnrollmentsEnvelope:
    type: object
    required:
      - meta
      - data
    properties:
      meta:
        $ref: '#/definitions/meta'
      data:
        $ref: '#/definitions/enrollmentList'
  detailEnrollmentEnvelope:
    type: object
    required:
      - meta
      - data
    properties:
      meta:
        $ref: '#/definitions/meta'
      data:
        $ref: '#/definitions/enrollmentDetail'
  listEdgeRoutersEnvelope:
    type: object
    required:
      - meta
      - data
    properties:
      meta:
        $ref: '#/definitions/meta'
      data:
        $ref: '#/definitions/edgeRouterList'
  detailedEdgeRouterEnvelope:
    type: object
    required:
      - meta
      - data
    properties:
      meta:
        $ref: '#/definitions/meta'
      data:
        $ref: '#/definitions/edgeRouterDetail'
  listEdgeRouterPoliciesEnvelope:
    type: object
    required:
      - meta
      - data
    properties:
      meta:
        $ref: '#/definitions/meta'
      data:
        $ref: '#/definitions/edgeRouterPolicyList'
  detailEdgeRouterPolicyEnvelope:
    type: object
    required:
      - meta
      - data
    properties:
      meta:
        $ref: '#/definitions/meta'
      data:
        $ref: '#/definitions/edgeRouterPolicyDetail'
  listServicePoliciesEnvelope:
    type: object
    required:
      - meta
      - data
    properties:
      meta:
        $ref: '#/definitions/meta'
      data:
        $ref: '#/definitions/servicePolicyList'
  detailServicePolicyEnvelop:
    type: object
    required:
      - meta
      - data
    properties:
      meta:
        $ref: '#/definitions/meta'
      data:
        $ref: '#/definitions/servicePolicyDetail'
  listServicesEnvelope:
    type: object
    required:
      - meta
      - data
    properties:
      meta:
        $ref: '#/definitions/meta'
      data:
        $ref: '#/definitions/serviceList'
  detailServiceEnvelope:
    type: object
    required:
      - meta
      - data
    properties:
      meta:
        $ref: '#/definitions/meta'
      data:
        $ref: '#/definitions/serviceDetail'
  listIdentitiesEnvelope:
    type: object
    required:
      - meta
      - data
    properties:
      meta:
        $ref: '#/definitions/meta'
      data:
        $ref: '#/definitions/identityList'
  detailIdentityEnvelope:
    type: object
    required:
      - meta
      - data
    properties:
      meta:
        $ref: '#/definitions/meta'
      data:
        $ref: '#/definitions/identityDetail'
  listGeoRegionsEnvelope:
    type: object
    required:
      - meta
      - data
    properties:
      meta:
        $ref: '#/definitions/meta'
      data:
        $ref: '#/definitions/geoRegionList'
  detailGeoRegionEnvelope:
    type: object
    required:
      - meta
      - data
    properties:
      meta:
        $ref: '#/definitions/meta'
      data:
        $ref: '#/definitions/geoRegionDetail'
  listIdentityTypesEnvelope:
    type: object
    required:
      - meta
      - data
    properties:
      meta:
        $ref: '#/definitions/meta'
      data:
        $ref: '#/definitions/identityTypeList'
  detailIdentityTypeEnvelope:
    type: object
    required:
      - meta
      - data
    properties:
      meta:
        $ref: '#/definitions/meta'
      data:
        $ref: '#/definitions/identityTypeDetail'
  listServiceConfigsEnvelope:
    type: object
    required:
      - meta
      - data
    properties:
      meta:
        $ref: '#/definitions/meta'
      data:
        $ref: '#/definitions/serviceConfigList'
  listServiceEdgeRouterPoliciesEnvelope:
    type: object
    required:
      - meta
      - data
    properties:
      meta:
        $ref: '#/definitions/meta'
      data:
        $ref: '#/definitions/serviceEdgeRouterPolicyList'
  detailServiceEdgePolicyEnvelope:
    type: object
    required:
      - meta
      - data
    properties:
      meta:
        $ref: '#/definitions/meta'
      data:
        $ref: '#/definitions/serviceEdgeRouterPolicyDetail'
  listSessionsEnvelope:
    type: object
    required:
      - meta
      - data
    properties:
      meta:
        $ref: '#/definitions/meta'
      data:
        $ref: '#/definitions/sessionList'
  detailSessionEnvelope:
    type: object
    required:
      - meta
      - data
    properties:
      meta:
        $ref: '#/definitions/meta'
      data:
        $ref: '#/definitions/sessionDetail'
  envInfo:
    description: Environment information an authenticating client may provide
    properties:
      os:
        type: string
      arch:
        type: string
      osRelease:
        type: string
      osVersion:
        type: string
    type: object
  sdkInfo:
    description: SDK information an authenticating client may provide
    properties:
      type:
        type: string
      branch:
        type: string
      version:
        type: string
      revision:
        type: string
    type: object
  configTypes:
    description: Specific configuration types that should be returned
    type: array
    items:
      type: string
  pagination:
    type: object
    required:
      - limit
      - offset
      - totalCount
    properties:
      limit:
        type: number
        format: int64
      offset:
        type: number
        format: int64
      totalCount:
        type: number
        format: int64
  ###################################################################
  # Terminators
  ##################################################################
  listTerminatorsEnvelope:
    type: object
    required:
      - meta
      - data
    properties:
      meta:
        $ref: '#/definitions/meta'
      data:
        $ref: '#/definitions/terminatorList'
  detailTerminatorEnvelope:
    type: object
    required:
      - meta
      - data
    properties:
      meta:
        $ref: '#/definitions/meta'
      data:
        $ref: '#/definitions/terminatorDetail'
  terminatorList:
    type: array
    items:
      $ref: '#/definitions/terminatorDetail'
  terminatorDetail:
    type: object
    allOf:
      - $ref: '#/definitions/baseEntity'
      - type: object
        required:
          - serviceId
          - service
          - routerId
          - router
          - binding
          - address
          - cost
          - precedence
          - dynamicCost
        properties:
          serviceId:
            type: string
          service:
            $ref: '#/definitions/entityRef'
          routerId:
            type: string
          router:
            $ref: '#/definitions/entityRef'
          binding:
            type: string
          address:
            type: string
          cost:
            $ref: '#/definitions/terminatorCost'
          precedence:
            $ref: '#/definitions/terminatorPrecedence'
          dynamicCost:
            $ref: '#/definitions/terminatorCost'

  terminatorCreate:
    type: object
    required:
      - service
      - router
      - address
    properties:
      service:
        type: string
      router:
        type: string
      binding:
        type: string
      address:
        type: string
      cost:
        $ref: '#/definitions/terminatorCost'
      precedence:
        $ref: '#/definitions/terminatorPrecedence'
      tags:
        $ref: '#/definitions/tags'
  terminatorUpdate:
    type: object
    required:
      - service
      - router
      - address
    properties:
      service:
        type: string
      router:
        type: string
      binding:
        type: string
      address:
        type: string
      cost:
        $ref: '#/definitions/terminatorCost'
      precedence:
        $ref: '#/definitions/terminatorPrecedence'
      tags:
        $ref: '#/definitions/tags'
  terminatorPatch:
    type: object
    properties:
      service:
        type: string
      router:
        type: string
      binding:
        type: string
      address:
        type: string
      cost:
        $ref: '#/definitions/terminatorCost'
      precedence:
        $ref: '#/definitions/terminatorPrecedence'
      tags:
        $ref: '#/definitions/tags'
  ###################################################################
  # Specs
  ##################################################################
  listSpecsEnvelope:
    type: object
    required:
      - meta
      - data
    properties:
      meta:
        $ref: '#/definitions/meta'
      data:
        $ref: '#/definitions/specList'
  detailSpecEnvelope:
    type: object
    required:
      - meta
      - data
    properties:
      meta:
        $ref: '#/definitions/meta'
      data:
        $ref: '#/definitions/specDetail'
  detailSpecBodyEnvelope:
    type: object
    required:
      - meta
      - data
    properties:
      meta:
        $ref: '#/definitions/meta'
      data:
        $ref: '#/definitions/specBodyDetail'
  specList:
    type: array
    items:
      $ref: '#/definitions/specDetail'
  specDetail:
    type: object
    allOf:
      - $ref: '#/definitions/baseEntity'
      - type: object
        required:
          - name
        properties:
          name:
            type: string
  specBodyDetail:
    type: string

  listRoleAttributesEnvelope:
    type: object
    required:
      - meta
      - data
    properties:
      meta:
        $ref: '#/definitions/meta'
      data:
        $ref: '#/definitions/roleAttributesList'

  roleAttributesList:
    description: An array of role attributes
    type: array
    items:
      type: string

  getIdentityPolicyAdviceEnvelope:
    type: object
    required:
      - meta
      - data
    properties:
      meta:
        $ref: '#/definitions/meta'
      data:
        $ref: '#/definitions/policyAdvice'

  policyAdvice:
    type: "object"
    properties:
      identityId:
        type: "string"
      identity:
        $ref: '#/definitions/entityRef'
      serviceId:
        type: "string"
      service:
        $ref: '#/definitions/entityRef'
      isBindAllowed:
        type: "boolean"
      isDialAllowed:
        type: "boolean"
      identityRouterCount:
        type: "number"
        format: int32
      serviceRouterCount:
        type: "number"
        format: int32
      commonRouters:
        type: "array"
        items:
          $ref: '#/definitions/routerEntityRef'

  routerEntityRef:
    type: object
    allOf:
      - $ref: '#/definitions/entityRef'
      - type: object
        properties:
          isOnline:
            type: boolean

  ###################################################################
  # Transit Routers
  ##################################################################
  listTransitRoutersEnvelope:
    type: object
    required:
      - meta
      - data
    properties:
      meta:
        $ref: '#/definitions/meta'
      data:
        $ref: '#/definitions/transitRouterList'
  detailTransitRouterEnvelope:
    type: object
    required:
      - meta
      - data
    properties:
      meta:
        $ref: '#/definitions/meta'
      data:
        $ref: '#/definitions/transitRouterDetail'
  transitRouterList:
    type: array
    items:
      $ref: '#/definitions/transitRouterDetail'
  transitRouterDetail:
    type: object
    allOf:
      - $ref: '#/definitions/baseEntity'
      - type: object
        required:
          - name
          - isVerified
          - isOnline
          - fingerprint
        properties:
          name:
            type: string
          fingerprint:
            type: string
          isVerified:
            type: boolean
          isOnline:
            type: boolean
          enrollmentToken:
            type: string
            x-nullable: true
          enrollmentJwt:
            type: string
            x-nullable: true
          enrollmentCreatedAt:
            type: string
            format: date-time
            x-nullable: true
          enrollmentExpiresAt:
            type: string
            format: date-time
            x-nullable: true
  transitRouterCreate:
    type: object
    required:
      - name
    properties:
      name:
        type: string
      tags:
        $ref: '#/definitions/tags'
  transitRouterUpdate:
    type: object
    required:
      - name
    properties:
      name:
        type: string
      tags:
        $ref: '#/definitions/tags'
  transitRouterPatch:
    type: object
    properties:
      name:
        type: string
      tags:
        $ref: '#/definitions/tags'
  terminatorCost:
    type: integer
    minimum: 0
    maximum: 65535
    x-nullable: true
  terminatorPrecedence:
    type: string
    enum:
      - default
      - required
      - failed

<|MERGE_RESOLUTION|>--- conflicted
+++ resolved
@@ -4896,25 +4896,15 @@
         type: string
         example: 'v0.9.0'
       apiVersions:
-<<<<<<< HEAD
-        type: array
-        items:
-          $ref: '#/definitions/apiVersion'
-=======
         type: object
         additionalProperties:
           type: object
           additionalProperties:
             $ref: '#/definitions/apiVersion'
->>>>>>> 23e476d0
   apiVersion:
     type: object
     required:
       - path
-<<<<<<< HEAD
-      - version
-=======
->>>>>>> 23e476d0
     properties:
       version:
         type: string
