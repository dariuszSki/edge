---
swagger: '2.0'
info:
  version: 0.16.3
  title: Ziti Edge
  contact: { }
host: demo.ziti.dev
basePath: /edge/v1
schemes:
  - https
consumes:
  - application/json
produces:
  - application/json
securityDefinitions:
  ztSession:
    type: apiKey
    in: header
    name: zt-session

#######################################################################################################################
#
# Paths - Endpoints and their associated HTTP methods
#
#######################################################################################################################
paths:
  ###################################################################
  # .well-known RFC
  ##################################################################
  '/.well-known/est/cacerts':
    get:
      summary: Get CA Cert Store
      description: |
        This endpoint is used during enrollments to bootstrap trust between enrolling clients and the Ziti Edge API.
        This endpoint returns a base64 encoded PKCS7 store. The content can be base64 decoded and parsed by any library
        that supports parsing PKCS7 stores.
      security: [ ]
      tags:
        - Well Known
      operationId: listWellKnownCas
      produces:
        - application/pkcs7-mime
      responses:
        '200':
          description: A base64 encoded PKCS7 store
          schema:
            type: string
            example: 'MIIMUQYJKoZIhvcNAQcCoIIMQjCCDD4CAQExADALBgkqhkiG9w0BBwGgggwkMIIG
                      BjCCA+6gAwIBAgICEAAwDQYJKoZIhvcNAQELBQAwgZcxCzAJBgNVBAYTAlVTMRcw
                      FQYDVQQIDA5Ob3J0aCBDYXJvbGluYTESMBAGA1UEBwwJQ2hhcmxvdHRlMRMwEQYD
                      VQQKDApOZXRGb3VuZHJ5MSkwJwYDVQQLDCBOZXRGb3VuZHJ5IENlcnRpZmljYXRl
                      IEF1dGhvcml0eTEbMBkGA1UEAwwSTmV0Rm91bmRyeSBSb290IENBMB4XDTE4MDUx
                      ODE2NTcyM1oXDTI4MDUxNTE2NTcyM1owgYsxCzAJBgNVBAYTAlVTMRcwFQYDVQQI
                      DA5Ob3J0aCBDYXJvbGluYTETMBEGA1UECgwKTmV0Rm91bmRyeTEpMCcGA1UECwwg
                      TmV0Rm91bmRyeSBDZXJ0aWZpY2F0ZSBBdXRob3JpdHkxIzAhBgNVBAMMGk5ldEZv
                      dW5kcnkgSW50ZXJtZWRpYXRlIENBMIICIjANBgkqhkiG9w0BAQEFAAOCAg8AMIIC
                      CgKCAgEAsb1EPhMUweS9WpjT7L54xAOmZqugJ6fhSrFfLUwNUy172q+ASvZTpT1z
                      KIPcZpGmPB3TX2bHaAR67BbRkUR11JgWE3U8+FsGrYmPZtaKM6fg8Mh0WZ41oMYQ
                      NJyQixOktrgqfybyJoT5PeT5AA7QQmd8mku2X9nkAu6gWPf2nHNc7SeQdijmyQQa
                      VK3oqyaxOzWzsU/XbfMEz/ObkefUxgt5Z6jlK0xcW0Q+QgtawMKLUiuo6obWRPcl
                      7Hm9Sze8XJS5pbvS5JkUszxoRZuDVHZylrlHIpA/IL+BnvS+M7SP28UWe9skrv/s
                      6ACpJtuPJ1EYf5fakugOpY7i+hq7YNi//csbc49Qjn2OtttrR7JcTaHUEU1I/tQb
                      QGAtNkI4pJjRVUdDawQFQlWHZD1COixNLErs2HzAI00DhLrY6SKITI/kjN0Xx010
                      XdMcdfay0PLWm6RwxiRmMQFL4GNIC895NF1q6xV4W4rWgqUNlcvKpy+i1chWpRbU
                      He16ul0qh10fcESrRvAbXn5YrQJLrwbSr+85ubN8lYdNLE0qg2cIXZlUilarZZzW
                      ghtCe+KkUpjfRuAi/CqfSwNK3QXEfeVEK6S49mHeSekOizFIw7fmDhCz9vXwMOnb
                      ryRSLEJks0gIRcSDVChXheAqC98y4kcQdniNWFnqJXoqA+rrSokCAwEAAaNmMGQw
                      HQYDVR0OBBYEFK8UXC/sq6dGVFAqEXHsQDzqzwuUMB8GA1UdIwQYMBaAFEHz6RRu
                      OuXj2mwAzOeUinfWeivpMBIGA1UdEwEB/wQIMAYBAf8CAQAwDgYDVR0PAQH/BAQD
                      AgGGMA0GCSqGSIb3DQEBCwUAA4ICAQBDAAaOE2Nbb49eOjyTNxIeOB+ZKQjJ1hUE
                      gRrootAA8NYbtKW/vyxTWnNi5XOGXd4DFS9OKZ0mL/7NyLc0mbTwPH2ZT8KTPUTS
                      Cpo6yktZ/7TMjyAtWZiOMg2EH+6m/nlNSXk/v5fb8+JQLdZfpxoA017dHh3tc8l7
                      KOskCZNwQHgF/YMXrPXUNbsGkXRuJLtpjPw5O9GvPys7p+a1aJH1WCTly9zfB6j+
                      rMF+UGCPDT30sxitVlohik83j6pKLgEAP/gi8nJbILlTP7ce+gJeHR2tfDvmK91X
                      6QgCF2STUFBU7/9H1/pPRRykOxQpAd8xqSgqGEyp9Ie4tysZjwoUEnG8IVJ5ykrI
                      Fximvnb4B+LABV9WEo08n8m1R8wEryrISi8fBPn3Pr5nuayOfFLa15CLTkZF40FN
                      8ika1qNZy8bWRDwTZJQUUb7VCheRWcMwdZdNmhl3J+VZLpQ+ruW7b2ajwacHz5Nw
                      BHKNcmxXb/4vHq/BnlcayHnSqT6036+OZQ+owDegcYmWV6LaM7xLErjHz2EE38M2
                      YSiW5SU1zluDe+iHb6l3Gd3Fj/X1gkMWFgYh0XPMSUSyimLNYzy4THKzmWlcQNFo
                      LLiIDbLrMt+vk+vBkIsNTTPXRJOFPBhmIF6uIUj+2YhzNotX/pQtqMKms3pPlmHq
                      dH6biwygETCCBhYwggP+oAMCAQICCQDquKpymLJ5WzANBgkqhkiG9w0BAQsFADCB
                      lzELMAkGA1UEBhMCVVMxFzAVBgNVBAgMDk5vcnRoIENhcm9saW5hMRIwEAYDVQQH
                      DAlDaGFybG90dGUxEzARBgNVBAoMCk5ldEZvdW5kcnkxKTAnBgNVBAsMIE5ldEZv
                      dW5kcnkgQ2VydGlmaWNhdGUgQXV0aG9yaXR5MRswGQYDVQQDDBJOZXRGb3VuZHJ5
                      IFJvb3QgQ0EwHhcNMTgwNTE4MTY1NDQ3WhcNMzgwNTEzMTY1NDQ3WjCBlzELMAkG
                      A1UEBhMCVVMxFzAVBgNVBAgMDk5vcnRoIENhcm9saW5hMRIwEAYDVQQHDAlDaGFy
                      bG90dGUxEzARBgNVBAoMCk5ldEZvdW5kcnkxKTAnBgNVBAsMIE5ldEZvdW5kcnkg
                      Q2VydGlmaWNhdGUgQXV0aG9yaXR5MRswGQYDVQQDDBJOZXRGb3VuZHJ5IFJvb3Qg
                      Q0EwggIiMA0GCSqGSIb3DQEBAQUAA4ICDwAwggIKAoICAQDKq/Xa+749Cr3WJGYD
                      DIEtNKIRnTFc6TeiRSm/O7hG2+1Nrh/dObjZJuDjsopWP8NFA/DwlNyEphYKAeSw
                      HDmu+4nFd6ifoeDE2lYq6bNhLcgN+A3MlN5Phb2rnO32YYZwHXGWov+jtd2gaK0f
                      WsH8CQxn6n2v7qvPMTeYFP8p4jqTZw2bvZWw+LMYTFCy541DFqQLQasMg10mXRAV
                      XO7Oa9y+D1re1zLq4wS6u8ItJoKzfmvZkMvD90C/tQ4u0iJaL7GB2SE9MOPDeGVv
                      pnoSAIkSVmvRDUAj2x9PuukykzoL1OAWzc5Cg+5LxRmLejVE7PvPcHaTtNag2tRD
                      w2vbMeFKN8NvQH1QYcaPWZe4Vl9b6DAuTaH5RN919H/F+ZHyjZybVPwC14lflneI
                      KyNy8JEV/YMIbEADWnuiedzDehk2Opn+0+9Zr2X/xfjCo8iWHFbNaVnQX7wdRaOo
                      783lEouncqe46FDBLBpyAuDKHQpIT3MK8rkC/1yBNxsH44vMweUZuK0u7PC9KHtm
                      pQfuflYGfxA34kY6WU3jzyQHetoLYjoxTqNEEjuGpwy2o1j7RaCBEFIbYlnlbhpE
                      WFTaQf96z2GQ6m1U3y7JyDflHSu9Fo1JNkG3qXsjDwda/6W7NRJRgdFrhnOwrm7F
                      6L9X4P1HnzU/VJL66LwPmiHVjQIDAQABo2MwYTAdBgNVHQ4EFgQUQfPpFG465ePa
                      bADM55SKd9Z6K+kwHwYDVR0jBBgwFoAUQfPpFG465ePabADM55SKd9Z6K+kwDwYD
                      VR0TAQH/BAUwAwEB/zAOBgNVHQ8BAf8EBAMCAYYwDQYJKoZIhvcNAQELBQADggIB
                      ACfU74aKWROaxnue8tZb5PFkEbnDRcRrKXRhnptA0vrgB4ydnYxX9hEBZD8o6PBy
                      3rewvl5meSOBE6zyb4JD80lHdzHSVFIwbzsNOeEjCslv/PA/3Y+J7DCt6gPNMDeY
                      uEssdqeSiMoYz2gnven4flSMKgTAJd3/SpVrn35HzXiU9MkmFVpPEMnTctOjw+Jn
                      cCkG5+D9N14dxtgZ/tUfbH+GUfhyGVxRdPrX5KQqAyapMfEaMXXa8KNs7PG+sDiS
                      WI+Sg9jUGtxgkfKdVNtFW+QMXyy7eT3iXPA+1r2hFAhgfIaGtBJUhxPHMhKtjbAg
                      AX+6+2D3GAbaD1+lcQHhKry3hygQ3OX79FJW6zyPS0tiV/LfovHqX/3x9q5PTVBO
                      wEOS2/LCc4R2M7S+HIPf4eSJ+nH4uCIdJ42WCror/mRsuL7geCksi70GHuCynP4y
                      qQFszu/UtbBEsN8loTnLpOInxaGB1Y8UPm14b2Lo1/3HkoMVh0/UaHJ0TmnZ1r7m
                      fGhfRyAZYRdvT1sB+Eb4b5A2zEZqsTc9IwFOhnI4ZilPoZ5s2xejqrVw3GSvovEh
                      dprrQmvxuh+VQ23y/+/4z9b2xWyDu2zVveB4whqPe2rkgxJrEl4GfLk2DW+dN6j8
                      3Zl4lPoUZYwzkC6raCaHyFlAoaTbqz0H6rvVJYxJPS6UoQAxAA=='
  '/':
    get:
      summary: Returns version information
      security: [ ]
      tags:
        - Informational
      operationId: listRoot
      responses:
        '200':
          $ref: '#/responses/listVersion'
  '/version':
    get:
      summary: Returns version information
      security: [ ]
      tags:
        - Informational
      operationId: listVersion
      responses:
        '200':
          $ref: '#/responses/listVersion'
  '/protocols':
    get:
      summary: Return a list of the listening Edge protocols
      security: [ ]
      tags:
        - Informational
      operationId: listProtocols
      responses:
        '200':
          $ref: '#/responses/listProtocols'
  ###################################################################
  # Informational
  ##################################################################
  '/summary':
    get:
      summary: Returns a list of accessible resource counts
      description: This endpoint is usefull for UIs that wish to display UI elements with counts.
      security:
        - ztSession: [ ]
      tags:
        - Informational
      operationId: listSummary
      responses:
        '200':
          $ref: '#/responses/listSummaryCounts'
        '401':
          $ref: '#/responses/unauthorizedResponse'
  '/specs':
    get:
      summary: Returns a list of API specs
      description: Returns a list of spec files embedded within the controller for consumption/documentation/code geneartion
      security: [ ]
      tags:
        - Informational
      operationId: listSpecs
      responses:
        '200':
          $ref: '#/responses/listSpecs'
  '/specs/{id}':
    parameters:
      - $ref: '#/parameters/id'
    get:
      summary: Return a single spec resource
      description: Returns single spec resource embedded within the controller for consumption/documentation/code geneartion
      security: [ ]
      tags:
        - Informational
      operationId: detailSpec
      responses:
        '200':
          $ref: '#/responses/detailSpec'
  '/specs/{id}/spec':
    parameters:
      - $ref: '#/parameters/id'
    get:
      summary: Returns the spec's file
      description: Return the body of the specification (i.e. Swagger, OpenAPI 2.0, 3.0, etc).
      security: [ ]
      tags:
        - Informational
      operationId: detailSpecBody
      produces:
        - text/yaml
        - application/json
      responses:
        '200':
          $ref: '#/responses/detailSpecBody'
  ###################################################################
  # API Sessions
  ##################################################################
  '/api-sessions':
    get:
      summary: List active API sessions
      description: |
        Returns a list of active API sessions. The resources can be sorted, filtered, and paginated. This endpoint
        requries admin access.
      security:
        - ztSession: [ ]
      tags:
        - API Session
      operationId: listAPISessions
      produces:
        - application/json; charset=utf-8
      parameters:
        - $ref: '#/parameters/limit'
        - $ref: '#/parameters/offset'
        - $ref: '#/parameters/filter'
      responses:
        '200':
          $ref: '#/responses/listAPISessions'
  '/api-sessions/{id}':
    parameters:
      - $ref: '#/parameters/id'
    get:
      summary: Retrieves a single API Session
      description: Retrieves a single API Session by id. Requires admin access.
      security:
        - ztSession: [ ]
      tags:
        - API Session
      operationId: detailAPISessions
      responses:
        '200':
          $ref: '#/responses/detailAPISession'
        '404':
          $ref: '#/responses/notFoundResponse'
        '401':
          $ref: '#/responses/unauthorizedResponse'
    delete:
      summary: Deletes an API Sessions
      description: Deletes and API sesion by id. Requires admin access.
      security:
        - ztSession: [ ]
      tags:
        - API Session
      operationId: deleteAPISessions
      responses:
        '200':
          $ref: '#/responses/deleteResponse'
        '404':
          $ref: '#/responses/notFoundResponse'
        '403':
          $ref: '#/responses/unauthorizedResponse'
  ###################################################################
  # Authentication
  ##################################################################
  '/authenticate':
    parameters:
      - $ref: '#/parameters/authMethod'
    post:
      summary: Authenticate via a method supplied via a query string parameter
      description: |
        Allows authentication  Methods include "password" and "cert"
      security: [ ]
      tags:
        - Authentication
      operationId: authenticate
      parameters:
        - name: Body
          in: body
          required: false
          schema:
            $ref: '#/definitions/authenticate'
      responses:
        '200':
          $ref: '#/responses/detailCurrentAPISession'
        '400':
          $ref: '#/responses/badRequestResponse'
        '403':
          $ref: '#/responses/invalidAuthResponse'
  ###################################################################
  # Authenticators
  ##################################################################
  '/authenticators':
    get:
      summary: List authenticators
      description: |
        Returns a list of authenticators associated to identities. The resources can be sorted, filtered, and paginated.
        This endpoint requries admin access.
      security:
        - ztSession: [ ]
      tags:
        - Authenticator
      operationId: listAuthenticators

      responses:
        '200':
          $ref: '#/responses/listAuthenticators'
    post:
      summary: Creates an authenticator
      description: |
        Creates an authenticator for a specific identity. Requires admin access.
      security:
        - ztSession: [ ]
      tags:
        - Authenticator
      operationId: createAuthenticator
      parameters:
        - name: Body
          in: body
          required: true
          description: A Authenticators create object
          schema:
            $ref: '#/definitions/authenticatorCreate'
      responses:
        '200':
          description: The create was successful
          schema:
            $ref: '#/definitions/authenticatorCreate'
        '400':
          $ref: '#/responses/badRequestResponse'
        '401':
          $ref: '#/responses/unauthorizedResponse'
  '/authenticators/{id}':
    parameters:
      - $ref: '#/parameters/id'
    get:
      summary: Retrieves a single authenticator
      description: Retrieves a single authenticator by id. Requires admin access.
      security:
        - ztSession: [ ]
      tags:
        - Authenticator
      operationId: detailAuthenticator
      responses:
        '200':
          $ref: '#/responses/detailAuthenticator'
        '404':
          $ref: '#/responses/notFoundResponse'
        '401':
          $ref: '#/responses/unauthorizedResponse'
    put:
      summary: Update all fields on an authenticator
      description: Update all fields on an authenticator by id. Requires admin access.
      security:
        - ztSession: [ ]
      tags:
        - Authenticator
      operationId: updateAuthenticator
      parameters:
        - name: Body
          in: body
          required: true
          description: 'An authenticator put object'
          schema:
            $ref: '#/definitions/authenticatorUpdate'
      responses:
        '200':
          $ref: '#/responses/updateResponse'
        '400':
          $ref: '#/responses/badRequestResponse'
        '404':
          $ref: '#/responses/notFoundResponse'
        '401':
          $ref: '#/responses/unauthorizedResponse'
    patch:
      summary: Update the supplied fields on an authenticator
      description: Update the supplied fields on an authenticator by id. Requires admin access.
      security:
        - ztSession: [ ]
      tags:
        - Authenticator
      operationId: patchAuthenticator
      parameters:
        - name: Body
          in: body
          required: true
          description: An authenticator patch object
          schema:
            $ref: '#/definitions/authenticatorPatch'
      responses:
        '200':
          $ref: '#/responses/patchResponse'
        '400':
          $ref: '#/responses/badRequestResponse'
        '404':
          $ref: '#/responses/notFoundResponse'
        '401':
          $ref: '#/responses/unauthorizedResponse'
    delete:
      summary: Delete an Authenticator
      description: |
        Delete an authenticator by id. Deleting all authenticators for an identity will make it impossible to log in.
        Requires admin access.
      security:
        - ztSession: [ ]
      tags:
        - Authenticator
      operationId: deleteAuthenticator
      responses:
        '200':
          $ref: '#/responses/deleteResponse'
        '400':
          $ref: '#/responses/badRequestResponse'
        '401':
          $ref: '#/responses/unauthorizedResponse'

  ###################################################################
  # Certificate Authorities
  ##################################################################
  '/cas':
    get:
      summary: List CAs
      description: Retrieves a list of CA resources; supports filtering, sorting, and pagination. Requires admin access.
      security:
        - ztSession: [ ]
      tags:
        - Certificate Authority
      operationId: listCas
      parameters:
        - $ref: '#/parameters/limit'
        - $ref: '#/parameters/offset'
        - $ref: '#/parameters/filter'
      responses:
        '200':
          $ref: '#/responses/listCas'
    post:
      summary: Creates a CA
      description: Creates a CA in an unverified state. Requires admin access.
      security:
        - ztSession: [ ]
      tags:
        - Certificate Authority
      operationId: createCa

      parameters:
        - name: Body
          in: body
          required: true
          description: A CA to create
          schema:
            $ref: '#/definitions/caCreate'
      responses:
        '200':
          $ref: '#/responses/createResponse'
        '400':
          $ref: '#/responses/badRequestResponse'
        '401':
          $ref: '#/responses/unauthorizedResponse'
  '/cas/{id}':
    parameters:
      - $ref: '#/parameters/id'
    get:
      summary: Retrieves a single CA
      description: Retrieves a single CA by id. Requires admin access.
      security:
        - ztSession: [ ]
      tags:
        - Certificate Authority
      operationId: detailCa
      responses:
        '200':
          $ref: '#/responses/detailCa'
        '404':
          $ref: '#/responses/notFoundResponse'
        '401':
          $ref: '#/responses/unauthorizedResponse'
    put:
      summary: Update all fields on a CA
      description: Update all fields on a CA by id. Requires admin access.
      security:
        - ztSession: [ ]
      tags:
        - Certificate Authority
      operationId: updateCa
      parameters:
        - name: Body
          in: body
          required: true
          description: A CA update object
          schema:
            $ref: '#/definitions/caUpdate'
      responses:
        '200':
          $ref: '#/responses/updateResponse'
        '400':
          $ref: '#/responses/badRequestResponse'
        '404':
          $ref: '#/responses/notFoundResponse'
        '401':
          $ref: '#/responses/unauthorizedResponse'
    patch:
      summary: Update the supplied fields on a CA
      description: Update only the supplied fields on a CA by id. Requires admin access.
      security:
        - ztSession: [ ]
      tags:
        - Certificate Authority
      operationId: patchCa
      parameters:
        - name: Body
          in: body
          required: true
          description: A CA patch object
          schema:
            $ref: '#/definitions/caPatch'
      responses:
        '200':
          $ref: '#/responses/patchResponse'
        '400':
          $ref: '#/responses/badRequestResponse'
        '404':
          $ref: '#/responses/notFoundResponse'
        '401':
          $ref: '#/responses/unauthorizedResponse'
    delete:
      summary: Delete a CA
      description: |
        Delete a CA by id. Deleting a CA will delete its associated certificate authenticators. This can make it
        impossible for identities to authenticate if they no longer have any valid authenticators. Requires admin access.
      security:
        - ztSession: [ ]
      tags:
        - Certificate Authority
      operationId: deleteCa
      responses:
        '200':
          $ref: '#/responses/deleteResponse'
        '400':
          $ref: '#/responses/badRequestResponse'
        '401':
          $ref: '#/responses/unauthorizedResponse'
  '/cas/{id}/jwt':
    parameters:
      - $ref: '#/parameters/id'
    get:
      summary: Retrieve the enrollment JWT for a CA
      description: |
        For CA auto enrollment, the enrollment JWT is static and provided on each CA resource. This endpoint provides
        the jwt as a text response.
      security:
        - ztSession: [ ]
      tags:
        - Certificate Authority
      operationId: getCaJwt
      produces:
        - 'application/jwt'
      responses:
        '200':
          description: The result is the JWT text to validate the CA
          schema:
            type: string
          examples:
            'application/jwt': 'eyJhbGciOiJSUzI1NiIsInR5cCI6IkpXVCJ9.eyJlbSI6ImNhIiwiaXNzIjoiaHR0cHM6Ly9sb2NhbGhvc3Q6MTI
              4MC8ifQ.Ot6lhNBSOw8ygHytdI5l7WDf9EWadOj44UPvJ0c-8mJ54fClWM3uMZrAHSSfV6KmOSZOeBBJe4VlNyoD-_MOECP0BzYSnSQP3E
              zJb0VlM-fFmGcKNGW157icyZNISfO43JL_Lw2QPBzTgikqSIj9eZnocC3BeAmZCHsVznnLfHWqDldcmuxnu-5MNOSrWV1x9iVcgLFlLHXK
              2PLA4qIiZmlQTrQjpHJmUaoJ07mnj8hMKzxB3wBG8kpazjEo7HDRCO06aBH4eqFgf_l0iT8Dzcb31jquWMGUoSXPhf4lVJh_FiNcR1wVx-
              UiHLbG5h23Aqf1UJF-F38rc1FElKz0Zg'
        '404':
          $ref: '#/responses/notFoundResponse'
        '401':
          $ref: '#/responses/unauthorizedResponse'
  '/cas/{id}/verify':
    parameters:
      - $ref: '#/parameters/id'
    post:
      summary: Verify a CA
      description: |
        Allows a CA to become verified by submitting a certificate in PEM format that has been signed by the target CA.
        The common name on the certificate must match the verificationToken property of the CA. Unverfieid CAs can not
        be used for enrollment/authentication. Requires admin access.
      security:
        - ztSession: [ ]
      tags:
        - Certificate Authority
      operationId: verifyCa
      consumes:
        - 'text/plain'
      parameters:
        - name: certificate
          required: true
          in: body
          description: A PEM formatted certificate signed by the target CA with the common name matching the CA's validationToken
          schema:
            type: string
      responses:
        200:
          $ref: '#/responses/emptyResponse'
        '400':
          $ref: '#/responses/badRequestResponse'
        '404':
          $ref: '#/responses/notFoundResponse'
        '401':
          $ref: '#/responses/unauthorizedResponse'
  ###################################################################
  # Config-Types
  ##################################################################
  '/config-types':
    get:
      summary: List config-types
      description: |
        Retrieves a list of config-type resources; supports filtering, sorting, and pagination. Requires admin access.
      security:
        - ztSession: [ ]
      tags:
        - Config
      operationId: listConfigTypes
      parameters:
        - $ref: '#/parameters/limit'
        - $ref: '#/parameters/offset'
        - $ref: '#/parameters/filter'
      responses:
        '200':
          $ref: '#/responses/listConfigTypes'
    post:
      summary: Create a config-type. Requires admin access.
      security:
        - ztSession: [ ]
      tags:
        - Config
      operationId: createConfigType
      parameters:
        - name: Body
          in: body
          required: true
          description: A config-type to create
          schema:
            $ref: '#/definitions/configTypeCreate'
      responses:
        '200':
          $ref: '#/responses/createResponse'
        '400':
          $ref: '#/responses/badRequestResponse'
        '401':
          $ref: '#/responses/unauthorizedResponse'
  '/config-types/{id}':
    parameters:
      - $ref: '#/parameters/id'
    get:
      summary: Retrieves a single config-type
      description: Retrieves a single config-type by id. Requires admin access.
      security:
        - ztSession: [ ]
      tags:
        - Config
      operationId: detailConfigType
      responses:
        '200':
          $ref: '#/responses/detailConfigType'
        '404':
          $ref: '#/responses/notFoundResponse'
        '401':
          $ref: '#/responses/unauthorizedResponse'
    put:
      summary: Update all fields on a config-type
      description: Update all fields on a config-type by id. Requires admin access.
      security:
        - ztSession: [ ]
      tags:
        - Config
      operationId: updateConfigType
      parameters:
        - name: Body
          in: body
          required: true
          description: A config-type update object
          schema:
            $ref: '#/definitions/configTypeUpdate'
      responses:
        '200':
          $ref: '#/responses/updateResponse'
        '400':
          $ref: '#/responses/badRequestResponse'
        '404':
          $ref: '#/responses/notFoundResponse'
        '401':
          $ref: '#/responses/unauthorizedResponse'
    patch:
      summary: Update the supplied fields on a config-type
      description: Update the supplied fields on a config-type. Requires admin access.
      security:
        - ztSession: [ ]
      tags:
        - Config
      operationId: patchConfigType
      parameters:
        - name: Body
          in: body
          required: true
          description: A config-type patch object
          schema:
            $ref: '#/definitions/configTypePatch'
      responses:
        '200':
          $ref: '#/responses/patchResponse'
        '400':
          $ref: '#/responses/badRequestResponse'
        '404':
          $ref: '#/responses/notFoundResponse'
        '401':
          $ref: '#/responses/unauthorizedResponse'
    delete:
      summary: Delete a config-type
      description: Delete a config-type by id. Removing a configuration type that are in use will result in a 409 conflict HTTP status code and error. All configurations of a type must be removed first.
      security:
        - ztSession: [ ]
      tags:
        - Config
      operationId: deleteConfigType
      responses:
        '200':
          $ref: '#/responses/deleteResponse'
        '400':
          $ref: '#/responses/badRequestResponse'
        '401':
          $ref: '#/responses/unauthorizedResponse'
        '409':
          $ref: '#/responses/cannotDeleteReferencedResourceResponse'
  '/config-types/{id}/configs':
    parameters:
      - $ref: '#/parameters/id'
    get:
      summary: Lists the configs of a specific config-type
      description: Lists the configs associated to a config-type. Requires admin access.
      security:
        - ztSession: [ ]
      tags:
        - Config
      operationId: listConfigsForConfigType
      responses:
        '200':
          $ref: '#/responses/listConfigs'
  ###################################################################
  # Configs
  ##################################################################
  '/configs':
    get:
      summary: List configs
      description: |
        Retrieves a list of config resources; supports filtering, sorting, and pagination. Requires admin access.
      security:
        - ztSession: [ ]
      tags:
        - Config
      operationId: listConfigs
      parameters:
        - $ref: '#/parameters/limit'
        - $ref: '#/parameters/offset'
        - $ref: '#/parameters/filter'
      responses:
        '200':
          $ref: '#/responses/listConfigs'
        '401':
          $ref: '#/responses/unauthorizedResponse'
    post:
      summary: Create a config resource
      description: Create a config resource. Requires admin access.
      security:
        - ztSession: [ ]
      tags:
        - Config
      operationId: createConfig
      parameters:
        - name: Body
          in: body
          required: true
          description: A config to create
          schema:
            $ref: '#/definitions/configCreate'
      responses:
        '200':
          $ref: '#/responses/createResponse'
        '400':
          $ref: '#/responses/badRequestResponse'
        '401':
          $ref: '#/responses/unauthorizedResponse'
  '/configs/{id}':
    parameters:
      - $ref: '#/parameters/id'
    get:
      summary: Retrieves a single config
      description: Retrieves a single config by id. Requires admin access.
      security:
        - ztSession: [ ]
      tags:
        - Config
      operationId: detailConfig
      responses:
        '200':
          $ref: '#/responses/detailConfig'
        '404':
          $ref: '#/responses/notFoundResponse'
        '401':
          $ref: '#/responses/unauthorizedResponse'
    put:
      summary: Update all fields on a config
      description: Update all fields on a config by id. Requires admin access.
      security:
        - ztSession: [ ]
      tags:
        - Config
      operationId: updateConfig
      parameters:
        - name: Body
          in: body
          required: true
          description: A config update object
          schema:
            $ref: '#/definitions/configUpdate'
      responses:
        '200':
          $ref: '#/responses/updateResponse'
        '400':
          $ref: '#/responses/badRequestResponse'
        '404':
          $ref: '#/responses/notFoundResponse'
        '401':
          $ref: '#/responses/unauthorizedResponse'
    patch:
      summary: Update the supplied fields on a config
      description: Update the supplied fields on a config. Requires admin access.
      security:
        - ztSession: [ ]
      tags:
        - Config
      operationId: patchConfig
      parameters:
        - name: Body
          in: body
          required: true
          description: A config patch object
          schema:
            $ref: '#/definitions/configPatch'
      responses:
        '200':
          $ref: '#/responses/patchResponse'
        '400':
          $ref: '#/responses/badRequestResponse'
        '404':
          $ref: '#/responses/notFoundResponse'
        '401':
          $ref: '#/responses/unauthorizedResponse'
    delete:
      summary: Delete a config
      description: Delete a config by id. Requires admin access.
      security:
        - ztSession: [ ]
      tags:
        - Config
      operationId: deleteConfig
      responses:
        '200':
          $ref: '#/responses/deleteResponse'
        '400':
          $ref: '#/responses/badRequestResponse'
        '401':
          $ref: '#/responses/unauthorizedResponse'
        '409':
          $ref: '#/responses/cannotDeleteReferencedResourceResponse'

  ###################################################################
  # Current API Session
  ##################################################################
  '/current-api-session':
    get:
      summary: Return the current API session
      description: Retrieves the API session that was used to issue the current request
      security:
        - ztSession: [ ]
      tags:
        - Current API Session
      operationId: getCurrentAPISession
      responses:
        200:
          $ref: '#/responses/detailCurrentAPISession'
        401:
          $ref: '#/responses/unauthorizedResponse'
    delete:
      summary: Logout
      description: Terminates the current API session
      security:
        - ztSession: [ ]
      tags:
        - Current API Session
      responses:
        200:
          $ref: '#/responses/emptyResponse'
        401:
          $ref: '#/responses/unauthorizedResponse'
  '/current-api-session/certificates':
    get:
      summary: List the ephemeral certificates available for the current API Session
      description: Retrieves a list of certificate resources for the current API session; supports filtering, sorting, and pagination
      security:
        - ztSession: [ ]
      tags:
        - Current API Session
      operationId: listCurrentApiSessionCertificates
      parameters:
        - $ref: '#/parameters/limit'
        - $ref: '#/parameters/offset'
        - $ref: '#/parameters/filter'
      responses:
        '200':
          $ref: '#/responses/listCurrentApiSessionCertificates'
    post:
      summary: Creates an ephemeral certificate for the current API Session
      description: Creates an ephemeral certificate for the current API Session. This endpoint
        expects a PEM encoded CSRs to be provided for fulfillment as a property of a JSON payload.
        It is up to the client to manage the private key backing the CSR request.
      security:
        - ztSession: [ ]
      tags:
        - Current API Session
      operationId: createCurrentApiSessionCertificate
      parameters:
        - name: Body
          in: body
          required: true
          description: The payload describing the CSR used to create a session certificate
          schema:
            $ref: '#/definitions/currentApiSessionCertificateCreate'
      responses:
        '200':
          $ref: '#/responses/createCurrentApiSessionCertificateResponse'
        '400':
          $ref: '#/responses/badRequestResponse'
        '401':
          $ref: '#/responses/unauthorizedResponse'
  '/current-api-session/certificates/{id}':
    parameters:
      - $ref: '#/parameters/id'
    get:
      summary: Retrieves an ephemeral certificate
      description: Retrieves a single ephemeral certificate by id
      security:
        - ztSession: [ ]
      tags:
        - Current API Session
      operationId: detailCurrentApiSessionCertificate
      responses:
        '200':
          $ref: '#/responses/detailCurrentApiSessionCertificate'
        '404':
          $ref: '#/responses/notFoundResponse'
        '401':
          $ref: '#/responses/unauthorizedResponse'
    delete:
      summary: Delete an ephemeral certificate
      description: |
        Delete an ephemeral certificateby id
      security:
        - ztSession: [ ]
      tags:
        - Current API Session
      operationId: deleteCurrentApiSessionCertificate
      responses:
        '200':
          $ref: '#/responses/deleteResponse'
        '400':
          $ref: '#/responses/badRequestResponse'
        '401':
          $ref: '#/responses/unauthorizedResponse'
<<<<<<< HEAD
=======
  ###################################################################
  # Current API Session - Service Updates
  #################################################################
  '/current-api-session/service-updates':
    get:
      summary: Returns data indicating whether a client should updates it service list
      description: |
        Retrieves data indicating the last time data relevant to this API Session was altered that would necessitate
        service refreshes.
      security:
        - ztSession: [ ]
      tags:
        - Current API Session
        - Services
      operationId: listServiceUpdates
      responses:
        '200':
          $ref: '#/responses/listCurrentApiSessionServiceUpdates'
        '401':
          $ref: '#/responses/unauthorizedResponse'
>>>>>>> d9710f66
  '/current-identity':
    get:
      summary: Return the current identity
      description: Returns the identity associated with the API sessions used to issue the current request
      security:
        - ztSession: [ ]
      tags:
        - Current API Session
      operationId: getCurrentIdentity
      responses:
        '200':
          $ref: '#/responses/detailCurrentIdentity'
        '401':
          $ref: '#/responses/unauthorizedResponse'
  '/current-identity/authenticators':
    get:
      summary: List authenticators for the current identity
      description: Retrieves a list of authenticators assigned to the current API session's identity; supports filtering, sorting, and pagination.
      security:
        - ztSession: [ ]
      tags:
        - Current API Session
      operationId: listCurrentIdentityAuthenticators
      parameters:
        - $ref: '#/parameters/limit'
        - $ref: '#/parameters/offset'
        - $ref: '#/parameters/filter'
      responses:
        '200':
          $ref: '#/responses/listAuthenticators'
        '401':
          $ref: '#/responses/unauthorizedResponse'
  '/current-identity/authenticators/{id}':
    parameters:
      - $ref: '#/parameters/id'
    get:
      summary: Retrieve an authenticator for the current identity
      description: Retrieves a single authenticator by id. Will only show authenticators assigned to the API session's identity.
      security:
        - ztSession: [ ]
      tags:
        - Current API Session
      operationId: detailCurrentIdentityAuthenticator
      responses:
        '200':
          $ref: '#/responses/detailAuthenticator'
        '404':
          $ref: '#/responses/notFoundResponse'
        '401':
          $ref: '#/responses/unauthorizedResponse'
    put:
      summary: Update all fields on an authenticator of this identity
      description: |
        Update all fields on an authenticator by id.  Will only update authenticators assigned to the API session's
        identity.
      security:
        - ztSession: [ ]
      tags:
        - Current API Session
      operationId: updateCurrentIdentityAuthenticator
      parameters:
        - name: Body
          in: body
          required: true
          description: 'An authenticator put object'
          schema:
            $ref: '#/definitions/authenticatorUpdateWithCurrent'
      responses:
        '200':
          $ref: '#/responses/updateResponse'
        '400':
          $ref: '#/responses/badRequestResponse'
        '404':
          $ref: '#/responses/notFoundResponse'
        '401':
          $ref: '#/responses/unauthorizedResponse'
    patch:
      summary: Update the supplied fields on an authenticator of this identity
      description: |
        Update the supplied fields on an authenticator by id. Will only update authenticators assigned to the API
        session's identity.
      security:
        - ztSession: [ ]
      tags:
        - Current API Session
      operationId: patchCurrentIdentityAuthenticator
      parameters:
        - name: Body
          in: body
          required: true
          description: An authenticator patch object
          schema:
            $ref: '#/definitions/authenticatorPatchWithCurrent'
      responses:
        '200':
          $ref: '#/responses/patchResponse'
        '400':
          $ref: '#/responses/badRequestResponse'
        '404':
          $ref: '#/responses/notFoundResponse'
        '401':
          $ref: '#/responses/unauthorizedResponse'

  ###################################################################
  # Edge Router Policies
  ##################################################################
  '/edge-router-policies':
    get:
      summary: List edge router policies
      description: |
        Retrieves a list of edge router policy resources; supports filtering, sorting, and pagination. Requires admin access.
      security:
        - ztSession: [ ]
      tags:
        - Edge Router Policy
      operationId: listEdgeRouterPolicies
      parameters:
        - $ref: '#/parameters/limit'
        - $ref: '#/parameters/offset'
        - $ref: '#/parameters/filter'
      responses:
        '200':
          $ref: '#/responses/listEdgeRouterPolicies'
        '401':
          $ref: '#/responses/unauthorizedResponse'
    post:
      summary: Create an edge router policy resource
      description: Create an edge router policy resource. Requires admin access.
      security:
        - ztSession: [ ]
      tags:
        - Edge Router Policy
      operationId: createEdgeRouterPolicy
      parameters:
        - name: Body
          in: body
          required: true
          description: An edge router policy to create
          schema:
            $ref: '#/definitions/edgeRouterPolicyCreate'
      responses:
        '200':
          $ref: '#/responses/createResponse'
        '400':
          $ref: '#/responses/badRequestResponse'
        '401':
          $ref: '#/responses/unauthorizedResponse'
  '/edge-router-policies/{id}':
    parameters:
      - $ref: '#/parameters/id'
    get:
      summary: Retrieves a single edge router policy
      description: Retrieves a single edge router policy by id. Requires admin access.
      security:
        - ztSession: [ ]
      tags:
        - Edge Router Policy
      operationId: detailEdgeRouterPolicy
      responses:
        '200':
          $ref: '#/responses/detailEdgeRouterPolicy'
        '404':
          $ref: '#/responses/notFoundResponse'
        '401':
          $ref: '#/responses/unauthorizedResponse'
    put:
      summary: Update all fields on an edge router policy
      description: Update all fields on an edge router policy by id. Requires admin access.
      security:
        - ztSession: [ ]
      tags:
        - Edge Router Policy
      operationId: updateEdgeRouterPolicy
      parameters:
        - name: Body
          in: body
          required: true
          description: An edge router policy update object
          schema:
            $ref: '#/definitions/edgeRouterPolicyUpdate'
      responses:
        '200':
          $ref: '#/responses/updateResponse'
        '400':
          $ref: '#/responses/badRequestResponse'
        '404':
          $ref: '#/responses/notFoundResponse'
        '401':
          $ref: '#/responses/unauthorizedResponse'
    patch:
      summary: Update the supplied fields on an edge router policy
      description: Update the supplied fields on an edge router policy. Requires admin access.
      security:
        - ztSession: [ ]
      tags:
        - Edge Router Policy
      operationId: patchEdgeRouterPolicy
      parameters:
        - name: Body
          in: body
          required: true
          description: An edge router policy patch object
          schema:
            $ref: '#/definitions/edgeRouterPolicyPatch'
      responses:
        '200':
          $ref: '#/responses/patchResponse'
        '400':
          $ref: '#/responses/badRequestResponse'
        '404':
          $ref: '#/responses/notFoundResponse'
        '401':
          $ref: '#/responses/unauthorizedResponse'
    delete:
      summary: Delete an edge router policy
      description: Delete an edge router policy by id. Requires admin access.
      security:
        - ztSession: [ ]
      tags:
        - Edge Router Policy
      operationId: deleteEdgeRouterPolicy
      responses:
        '200':
          $ref: '#/responses/deleteResponse'
        '400':
          $ref: '#/responses/badRequestResponse'
        '401':
          $ref: '#/responses/unauthorizedResponse'
        '409':
          $ref: '#/responses/cannotDeleteReferencedResourceResponse'
  '/edge-router-policies/{id}/edge-routers':
    parameters:
      - $ref: '#/parameters/id'
    get:
      summary: List edge routers a policy affects
      description: |
        Retrieves a list of edge routers an edge router policy resources affects; supports filtering, sorting, and pagination. Requires admin access.
      security:
        - ztSession: [ ]
      tags:
        - Edge Router Policy
      operationId: listEdgeRouterPolicyEdgeRouters
      responses:
        '200':
          $ref: '#/responses/listEdgeRouters'
        '404':
          $ref: '#/responses/notFoundResponse'
        '401':
          $ref: '#/responses/unauthorizedResponse'
  '/edge-router-policies/{id}/identities':
    parameters:
      - $ref: '#/parameters/id'
    get:
      summary: List identities an edge router policy affects
      description: |
        Retrieves a list of identities an edge router policy resources affects; supports filtering, sorting, and pagination. Requires admin access.
      security:
        - ztSession: [ ]
      tags:
        - Edge Router Policy
      operationId: listEdgeRouterPolicyIdentities
      responses:
        '200':
          $ref: '#/responses/listIdentities'
        '404':
          $ref: '#/responses/notFoundResponse'
        '401':
          $ref: '#/responses/unauthorizedResponse'
  ###################################################################
  # Edge Routers
  ##################################################################
  '/edge-routers':
    get:
      summary: List edge routers
      description: |
        Retrieves a list of edge router resources; supports filtering, sorting, and pagination. Requires admin access.
      security:
        - ztSession: [ ]
      tags:
        - Edge Router
      operationId: listEdgeRouters
      parameters:
        - $ref: '#/parameters/limit'
        - $ref: '#/parameters/offset'
        - $ref: '#/parameters/filter'
        - $ref: '#/parameters/roleFilter'
        - $ref: '#/parameters/roleSemantic'
      responses:
        '200':
          $ref: '#/responses/listEdgeRouters'
        '401':
          $ref: '#/responses/unauthorizedResponse'
    post:
      summary: Create an edge router
      description: Create a edge router resource. Requires admin access.
      security:
        - ztSession: [ ]
      tags:
        - Edge Router
      operationId: createEdgeRouter
      parameters:
        - name: Body
          in: body
          required: true
          description: A config-type to create
          schema:
            $ref: '#/definitions/edgeRouterCreate'
      responses:
        '200':
          $ref: '#/responses/createResponse'
        '400':
          $ref: '#/responses/badRequestResponse'
        '401':
          $ref: '#/responses/unauthorizedResponse'
  '/edge-routers/{id}':
    parameters:
      - $ref: '#/parameters/id'
    get:
      summary: Retrieves a single edge router
      description: Retrieves a single edge router by id. Requires admin access.
      security:
        - ztSession: [ ]
      tags:
        - Edge Router
      operationId: detailEdgeRouter
      responses:
        '200':
          $ref: '#/responses/detailEdgeRouter'
        '404':
          $ref: '#/responses/notFoundResponse'
        '401':
          $ref: '#/responses/unauthorizedResponse'
    put:
      summary: Update all fields on an edge router
      description: Update all fields on an edge router by id. Requires admin access.
      security:
        - ztSession: [ ]
      tags:
        - Edge Router
      operationId: updateEdgeRouter
      parameters:
        - name: Body
          in: body
          required: true
          description: An edge router update object
          schema:
            $ref: '#/definitions/edgeRouterUpdate'
      responses:
        '200':
          $ref: '#/responses/updateResponse'
        '400':
          $ref: '#/responses/badRequestResponse'
        '404':
          $ref: '#/responses/notFoundResponse'
        '401':
          $ref: '#/responses/unauthorizedResponse'
    patch:
      summary: Update the supplied fields on an edge router
      description: Update the supplied fields on an edge router. Requires admin access.
      security:
        - ztSession: [ ]
      tags:
        - Edge Router
      operationId: patchEdgeRouter
      parameters:
        - name: Body
          in: body
          required: true
          description: An edge router patch object
          schema:
            $ref: '#/definitions/edgeRouterPatch'
      responses:
        '200':
          $ref: '#/responses/patchResponse'
        '400':
          $ref: '#/responses/badRequestResponse'
        '404':
          $ref: '#/responses/notFoundResponse'
        '401':
          $ref: '#/responses/unauthorizedResponse'
    delete:
      summary: Delete an edge router
      description: Delete an edge router by id. Requires admin access.
      security:
        - ztSession: [ ]
      tags:
        - Edge Router
      operationId: deleteEdgeRouter
      responses:
        '200':
          $ref: '#/responses/deleteResponse'
        '400':
          $ref: '#/responses/badRequestResponse'
        '401':
          $ref: '#/responses/unauthorizedResponse'
        '409':
          $ref: '#/responses/cannotDeleteReferencedResourceResponse'
  '/edge-routers/{id}/edge-router-policies':
    parameters:
      - $ref: '#/parameters/id'
    get:
      summary: List the edge router policies that affect an edge router
      description: Retrieves a list of edge router policies that apply to the specified edge router.
      security:
        - ztSession: [ ]
      tags:
        - Edge Router
      operationId: listEdgeRouterEdgeRouterPolicies
      responses:
        '200':
          $ref: '#/responses/listEdgeRouterPolicies'
        '404':
          $ref: '#/responses/notFoundResponse'
        '401':
          $ref: '#/responses/unauthorizedResponse'
  '/edge-routers/{id}/identities':
    parameters:
      - $ref: '#/parameters/id'
    get:
      summary: List associated identities
      description: |
        Retrieves a list of identities that may access services via the given edge router. Supports filtering, sorting, and pagination. Requires admin access.
      security:
        - ztSession: [ ]
      tags:
        - Edge Router
      operationId: listEdgeRouterIdentities
      responses:
        '200':
          $ref: '#/responses/listIdentities'
        '404':
          $ref: '#/responses/notFoundResponse'
        '401':
          $ref: '#/responses/unauthorizedResponse'
  '/edge-routers/{id}/service-edge-router-policies':
    parameters:
      - $ref: '#/parameters/id'
    get:
      summary: List the service policies that affect an edge router
      description: Retrieves a list of service policies policies that apply to the specified edge router.
      security:
        - ztSession: [ ]
      tags:
        - Edge Router
      operationId: listEdgeRouterServiceEdgeRouterPolicies
      responses:
        '200':
          $ref: '#/responses/listServicePolicies'
        '404':
          $ref: '#/responses/notFoundResponse'
        '401':
          $ref: '#/responses/unauthorizedResponse'

  '/edge-routers/{id}/services':
    parameters:
      - $ref: '#/parameters/id'
    get:
      summary: List associated services
      description: |
        Retrieves a list of services that may be accessed via the given edge router. Supports filtering, sorting, and pagination. Requires admin access.
      security:
        - ztSession: [ ]
      tags:
        - Edge Router
      operationId: listEdgeRouterServices
      responses:
        '200':
          $ref: '#/responses/listServices'
        '404':
          $ref: '#/responses/notFoundResponse'
        '401':
          $ref: '#/responses/unauthorizedResponse'
  ###################################################################
  # Enroll - Identity
  ##################################################################
  '/enroll':
    parameters:
      - $ref: '#/parameters/token-optional'
    post:
      summary: Legacy enrollment endpoint
      description: endpoint defers to the logic in the more specific `enroll/*` endpoints
      operationId: enroll
      tags:
        - Enroll
      consumes:
        - application/pkcs10
        - application/json
        - application/x-pem-file
        - text/plain
      produces:
        #default to PEM for older clients that do not properly set/inspect accept/content-type headers
        - application/x-pem-file
        - application/json
      responses:
        '200':
          $ref: '#/responses/emptyResponse'
        '404':
          $ref: '#/responses/notFoundResponse'
  '/enroll/ca':
    post:
      summary: Enroll an identity with a pre-exchanged certificate
      description: |
        For CA auto enrollment, an identity is not created beforehand.
        Instead one will be created during enrollment. The client will present a client certificate that is signed by a
        Certificate Authority that has been added and verified (See POST /cas and POST /cas/{id}/verify).

        During this process no CSRs are requires as the client should already be in possession of a valid certificate.
      operationId: enrollCa
      tags:
        - Enroll
      responses:
        '200':
          $ref: '#/responses/emptyResponse'
        '404':
          $ref: '#/responses/notFoundResponse'
  '/enroll/otf':
    post:
      summary: Enroll an identity On-The-Fly
      description: |
        Enroll an identity On-The-Fly. This enrollment method expects a PEM encoded CSR to be provided for fulfillment. 
        It is up to the enrolling identity to manage the private key backing the CSR request.
      operationId: enrollOtf
      tags:
        - Enroll
      consumes:
        - application/x-pem-file
      produces:
        #default to PEM for older clients that do not properly set/inspect accept/content-type headers
        - application/x-pem-file
        - application/json
      responses:
        '200':
          $ref: '#/responses/zitiSignedCert'
        '404':
          $ref: '#/responses/notFoundResponse'
  '/enroll/ott':
    parameters:
      - $ref: '#/parameters/token'
    post:
      summary: Enroll an identity via one-time-token
      description: |
        Enroll an identity via a one-time-token which is supplied via a query string parameter. This enrollment method
        expects a PEM encoded CSRs to be provided for fulfillment. It is up to the enrolling identity to manage the
        private key backing the CSR request.
      operationId: enrollOtt
      tags:
        - Enroll
      consumes:
        - application/pkcs10
      produces:
        - application/x-x509-user-cert
      responses:
        '200':
          $ref: '#/responses/zitiSignedCert'
        '404':
          $ref: '#/responses/notFoundResponse'
  '/enroll/ottca':
    parameters:
      - $ref: '#/parameters/token'
    post:
      summary: Enroll an identity via one-time-token with a pre-exchanged client certificate
      description: |
        Enroll an identity via a one-time-token that also requires a pre-exchanged client certificate to match a
        Certificate Authority that has been added and verified (See POST /cas and POST /cas{id}/verify). The client
        must present a client certificate signed by CA associated with the enrollment. This enrollment is similar to
        CA auto enrollment except that is required the identity to be pre-created.

        As the client certificate has been pre-exchanged there is no CSR input to this enrollment method.
      operationId: enrollOttCa
      tags:
        - Enroll
      responses:
        '200':
          $ref: '#/responses/emptyResponse'
  '/enroll/updb':
    parameters:
      - $ref: '#/parameters/token'
    post:
      summary: Enroll an identity via one-time-token
      description: |
        Enrolls an identity via a one-time-token to establish an initial username and password combination
      operationId: ernollUpdb
      tags:
        - Enroll
      responses:
        '200':
          $ref: '#/responses/emptyResponse'
        '404':
          $ref: '#/responses/notFoundResponse'
  ###################################################################
  # Enroll - Routers
  ##################################################################
  '/enroll/erott':
    parameters:
      - $ref: '#/parameters/token'
    post:
      summary: Enroll an edge-router
      description: |
        Enrolls an edge-router via a one-time-token to establish a certificate based identity.
      operationId: enrollErOtt
      tags:
        - Enroll
      responses:
        '200':
          $ref: '#/responses/erottResponse'


  ###################################################################
  # Enrollments
  ##################################################################
  '/enrollments':
    get:
      summary: List outstanding enrollments
      description: |
        Retrieves a list of outstanding enrollments; supports filtering, sorting, and pagination. Requires admin access.
      security:
        - ztSession: [ ]
      tags:
        - Enrollment
      operationId: listEnrollments
      parameters:
        - $ref: '#/parameters/limit'
        - $ref: '#/parameters/offset'
        - $ref: '#/parameters/filter'
      responses:
        '200':
          $ref: '#/responses/listEnrollments'
        '401':
          $ref: '#/responses/unauthorizedResponse'
  '/enrollments/{id}':
    parameters:
      - $ref: '#/parameters/id'
    get:
      summary: Retrieves an outstanding enrollment
      description: Retrieves a single outstanding enrollment by id. Requires admin access.
      security:
        - ztSession: [ ]
      tags:
        - Enrollment
      operationId: detailEnrollment
      responses:
        '200':
          $ref: '#/responses/detailEnrollment'
        '404':
          $ref: '#/responses/notFoundResponse'
        '401':
          $ref: '#/responses/unauthorizedResponse'
    delete:
      summary: Delete an outstanding enrollment
      description: Delete an outstanding enrollment by id. Requires admin access.
      security:
        - ztSession: [ ]
      tags:
        - Enrollment
      operationId: deleteEnrollment
      responses:
        '200':
          $ref: '#/responses/deleteResponse'
        '400':
          $ref: '#/responses/badRequestResponse'
        '401':
          $ref: '#/responses/unauthorizedResponse'

  ###################################################################
  # Geo Regions
  ##################################################################
  '/geo-regions':
    get:
      summary: List available geo-regions
      description: |
        Retrieves a list of geo-regions; supports filtering, sorting, and pagination. Requires admin access.
      security:
        - ztSession: [ ]
      tags:
        - Geo Region
      operationId: listGeoRegions
      parameters:
        - $ref: '#/parameters/limit'
        - $ref: '#/parameters/offset'
        - $ref: '#/parameters/filter'
      responses:
        '200':
          $ref: '#/responses/listGeoRegions'
        '401':
          $ref: '#/responses/unauthorizedResponse'
  '/geo-regions/{id}':
    parameters:
      - $ref: '#/parameters/id'
    get:
      summary: Retrieves a geo-region
      description: Retrieves a single geo-region by id. Requires admin access.
      security:
        - ztSession: [ ]
      tags:
        - Geo Region
      operationId: detailGeoRegion
      responses:
        '200':
          $ref: '#/responses/detailGeoRegion'
        '404':
          $ref: '#/responses/notFoundResponse'
        '401':
          $ref: '#/responses/unauthorizedResponse'
  ###################################################################
  # Identities
  ##################################################################
  '/identities':
    get:
      summary: List identities
      description: |
        Retrieves a list of identity resources; supports filtering, sorting, and pagination. Requires admin access.
      security:
        - ztSession: [ ]
      tags:
        - Identity
      operationId: listIdentities
      parameters:
        - $ref: '#/parameters/limit'
        - $ref: '#/parameters/offset'
        - $ref: '#/parameters/filter'
        - $ref: '#/parameters/roleFilter'
        - $ref: '#/parameters/roleSemantic'
      responses:
        '200':
          $ref: '#/responses/listIdentities'
        '401':
          $ref: '#/responses/unauthorizedResponse'
    post:
      summary: Create an identity resource
      description: Create an identity resource. Requires admin access.
      security:
        - ztSession: [ ]
      tags:
        - Identity
      operationId: createIdentity
      parameters:
        - name: Body
          in: body
          required: true
          description: An identity to create
          schema:
            $ref: '#/definitions/identityCreate'
      responses:
        '200':
          $ref: '#/responses/createResponse'
        '400':
          $ref: '#/responses/badRequestResponse'
        '401':
          $ref: '#/responses/unauthorizedResponse'
  '/identities/{id}':
    parameters:
      - $ref: '#/parameters/id'
    get:
      summary: Retrieves a single identity
      description: Retrieves a single identity by id. Requires admin access.
      security:
        - ztSession: [ ]
      tags:
        - Identity
      operationId: detailIdentity
      responses:
        '200':
          $ref: '#/responses/detailIdentity'
        '404':
          $ref: '#/responses/notFoundResponse'
        '401':
          $ref: '#/responses/unauthorizedResponse'
    put:
      summary: Update all fields on an identity
      description: Update all fields on an identity by id. Requires admin access.
      security:
        - ztSession: [ ]
      tags:
        - Identity
      operationId: updateIdentity
      parameters:
        - name: Body
          in: body
          required: true
          description: An identity update object
          schema:
            $ref: '#/definitions/identityUpdate'
      responses:
        '200':
          $ref: '#/responses/updateResponse'
        '400':
          $ref: '#/responses/badRequestResponse'
        '404':
          $ref: '#/responses/notFoundResponse'
        '401':
          $ref: '#/responses/unauthorizedResponse'
    patch:
      summary: Update the supplied fields on an identity
      description: Update the supplied fields on an identity. Requires admin access.
      security:
        - ztSession: [ ]
      tags:
        - Identity
      operationId: patchIdentity
      parameters:
        - name: Body
          in: body
          required: true
          description: An identity patch object
          schema:
            $ref: '#/definitions/identityPatch'
      responses:
        '200':
          $ref: '#/responses/patchResponse'
        '400':
          $ref: '#/responses/badRequestResponse'
        '404':
          $ref: '#/responses/notFoundResponse'
        '401':
          $ref: '#/responses/unauthorizedResponse'
    delete:
      summary: Delete an identity
      description: Delete an identity by id. Requires admin access.
      security:
        - ztSession: [ ]
      tags:
        - Identity
      operationId: deleteIdentity
      responses:
        '200':
          $ref: '#/responses/deleteResponse'
        '400':
          $ref: '#/responses/badRequestResponse'
        '401':
          $ref: '#/responses/unauthorizedResponse'
        '409':
          $ref: '#/responses/cannotDeleteReferencedResourceResponse'
  '/identities/{id}/edge-router-policies':
    parameters:
      - $ref: '#/parameters/id'
    get:
      summary: List the edge router policies that affect an idenitty
      description: Retrieves a list of edge router policies that apply to the specified identity.
      security:
        - ztSession: [ ]
      tags:
        - Identity
      operationId: listIdentitysEdgeRouterPolicies
      responses:
        '200':
          $ref: '#/responses/listEdgeRouterPolicies'
        '404':
          $ref: '#/responses/notFoundResponse'
        '401':
          $ref: '#/responses/unauthorizedResponse'
  '/identities/{id}/service-configs':
    parameters:
      - $ref: '#/parameters/id'
    get:
      summary: List the service configs associated a specific identity
      description: Retrieves a list of service configs associated to a specific identity
      security:
        - ztSession: [ ]
      tags:
        - Identity
      operationId: listIdentitysServiceConfigs
      responses:
        '200':
          $ref: '#/responses/listServiceConfigs'
        '404':
          $ref: '#/responses/notFoundResponse'
        '401':
          $ref: '#/responses/unauthorizedResponse'
    post:
      summary: Associate service configs for a specific identity
      description: Associate service configs to a specific identity
      parameters:
        - name: Body
          in: body
          required: true
          description: An identity patch object
          schema:
            $ref: '#/definitions/serviceConfigsAssignList'
      security:
        - ztSession: [ ]
      tags:
        - Identity
      operationId: associateIdentitysServiceConfigs
      responses:
        '200':
          $ref: '#/responses/emptyResponse'
        '400':
          $ref: '#/responses/badRequestResponse'
        '404':
          $ref: '#/responses/notFoundResponse'
        '401':
          $ref: '#/responses/unauthorizedResponse'
    delete:
      summary: Remove associated service configs from a specific identity
      description: Remove service configs from a specific identity
      parameters:
        - name: Body
          in: body
          required: false
          description: An array of service and config id pairs to remove
          schema:
            $ref: '#/definitions/serviceConfigsAssignList'
      security:
        - ztSession: [ ]
      tags:
        - Identity
      operationId: disassociateIdentitysServiceConfigs
      responses:
        '200':
          $ref: '#/responses/emptyResponse'
        '400':
          $ref: '#/responses/badRequestResponse'
        '404':
          $ref: '#/responses/notFoundResponse'
        '401':
          $ref: '#/responses/unauthorizedResponse'
  '/identities/{id}/service-policies':
    parameters:
      - $ref: '#/parameters/id'
    get:
      summary: List the service policies that affect an identity
      description: Retrieves a list of service policies that apply to the specified identity.
      security:
        - ztSession: [ ]
      tags:
        - Identity
      operationId: listIdentityServicePolicies
      responses:
        '200':
          $ref: '#/responses/listServicePolicies'
        '404':
          $ref: '#/responses/notFoundResponse'
        '401':
          $ref: '#/responses/unauthorizedResponse'

  '/identities/{id}/edge-routers':
    parameters:
      - $ref: '#/parameters/id'
    get:
      summary: List accessible edge-routers
      description: |
        Retrieves a list of edge-routers that the given identity may use to access services. Supports filtering, sorting, and pagination. Requires admin access.
      security:
        - ztSession: [ ]
      tags:
        - Identity
      operationId: listIdentityEdgeRouters
      responses:
        '200':
          $ref: '#/responses/listEdgeRouters'
        '404':
          $ref: '#/responses/notFoundResponse'
        '401':
          $ref: '#/responses/unauthorizedResponse'

  '/identities/{id}/services':
    parameters:
      - $ref: '#/parameters/id'
    get:
      summary: List accessible services
      description: |
        Retrieves a list of services that the given identity has access to. Supports filtering, sorting, and pagination. Requires admin access.
      security:
        - ztSession: [ ]
      tags:
        - Identity
      operationId: listIdentityServices
      responses:
        '200':
          $ref: '#/responses/listEdgeRouters'
        '404':
          $ref: '#/responses/notFoundResponse'
        '401':
          $ref: '#/responses/unauthorizedResponse'

  '/identities/{id}/policy-advice/{serviceId}':
    parameters:
      - $ref: '#/parameters/id'
      - $ref: '#/parameters/serviceId'
    get:
      summary: Analyze policies relating the given identity and service
      description: |
        Analyzes policies to see if the given identity should be able to dial or bind the given service. |
        Will check services policies to see if the identity can access the service. Will check edge router policies |
        to check if the identity and service have access to common edge routers so that a connnection can be made. |
        Will also check if at least one edge router is on-line. Requires admin access.
      security:
        - ztSession: [ ]
      tags:
        - Identity
      operationId: getIdentityPolicyAdvice
      responses:
        '200':
          $ref: '#/responses/getIdentityPolicyAdvice'
        '404':
          $ref: '#/responses/notFoundResponse'
        '401':
          $ref: '#/responses/unauthorizedResponse'
  '/identities/{id}/posture-data':
    parameters:
      - $ref: '#/parameters/id'
    get:
      summary: Retrieve the curent posture data for a specific identity.
      description: |
        Returns a nested map data represeting the posture data of the identity.
        This data should be considered volatile.
      security:
        - ztSession: [ ]
      tags:
        - Identity
      operationId: getIdentityPostureData
      responses:
        '200':
          $ref: '#/responses/getIdentityPostureData'
        '404':
          $ref: '#/responses/notFoundResponse'
        '401':
          $ref: '#/responses/unauthorizedResponse'
  ###################################################################
  # Identity-Types
  ##################################################################
  '/identity-types':
    get:
      summary: List available identity types
      description: |
        Retrieves a list of identity types; supports filtering, sorting, and pagination. Requires admin access.
      security:
        - ztSession: [ ]
      tags:
        - Identity
      operationId: listIdentityTypes
      parameters:
        - $ref: '#/parameters/limit'
        - $ref: '#/parameters/offset'
        - $ref: '#/parameters/filter'
      responses:
        '200':
          $ref: '#/responses/listIdentityTypes'
        '401':
          $ref: '#/responses/unauthorizedResponse'
  '/identity-types/{id}':
    parameters:
      - $ref: '#/parameters/id'
    get:
      summary: Retrieves a identity type
      description: Retrieves a single identity type by id. Requires admin access.
      security:
        - ztSession: [ ]
      tags:
        - Identity
      operationId: detailIdentityType
      responses:
        '200':
          $ref: '#/responses/detailIdentityType'
        '404':
          $ref: '#/responses/notFoundResponse'
        '401':
          $ref: '#/responses/unauthorizedResponse'
  ###################################################################
  # Service Edge Router Policies
  ##################################################################
  '/service-edge-router-policies':
    get:
      summary: List service edge router policies
      description: |
        Retrieves a list of service edge router policy resources; supports filtering, sorting, and pagination. Requires admin access.
      security:
        - ztSession: [ ]
      tags:
        - Service Edge Router Policy
      operationId: listServiceEdgeRouterPolicies
      parameters:
        - $ref: '#/parameters/limit'
        - $ref: '#/parameters/offset'
        - $ref: '#/parameters/filter'
      responses:
        '200':
          $ref: '#/responses/listServiceEdgeRouterPolicies'
        '401':
          $ref: '#/responses/unauthorizedResponse'
    post:
      summary: Create a service edge router policy resource
      description: Create a service edge router policy resource. Requires admin access.
      security:
        - ztSession: [ ]
      tags:
        - Service Edge Router Policy
      operationId: createServiceEdgeRouterPolicy
      parameters:
        - name: Body
          in: body
          required: true
          description: A service edge router policy to create
          schema:
            $ref: '#/definitions/serviceEdgeRouterPolicyCreate'
      responses:
        '200':
          $ref: '#/responses/createResponse'
        '400':
          $ref: '#/responses/badRequestResponse'
        '401':
          $ref: '#/responses/unauthorizedResponse'
  '/service-edge-router-policies/{id}':
    parameters:
      - $ref: '#/parameters/id'
    get:
      summary: Retrieves a single service edge policy
      description: Retrieves a single service edge policy by id. Requires admin access.
      security:
        - ztSession: [ ]
      tags:
        - Service Edge Router Policy
      operationId: detailServiceEdgeRouterPolicy
      responses:
        '200':
          $ref: '#/responses/detailServiceEdgePolicy'
        '404':
          $ref: '#/responses/notFoundResponse'
        '401':
          $ref: '#/responses/unauthorizedResponse'
    put:
      summary: Update all fields on a service edge policy
      description: Update all fields on a service edge policy by id. Requires admin access.
      security:
        - ztSession: [ ]
      tags:
        - Service Edge Router Policy
      operationId: updateServiceEdgeRouterPolicy
      parameters:
        - name: Body
          in: body
          required: true
          description: A service edge router policy update object
          schema:
            $ref: '#/definitions/serviceEdgeRouterPolicyUpdate'
      responses:
        '200':
          $ref: '#/responses/updateResponse'
        '400':
          $ref: '#/responses/badRequestResponse'
        '404':
          $ref: '#/responses/notFoundResponse'
        '401':
          $ref: '#/responses/unauthorizedResponse'
    patch:
      summary: Update the supplied fields on a service edge policy
      description: Update the supplied fields on a service edge policy. Requires admin access.
      security:
        - ztSession: [ ]
      tags:
        - Service Edge Router Policy
      operationId: patchServiceEdgeRouterPolicy
      parameters:
        - name: Body
          in: body
          required: true
          description: A service edge router policy patch object
          schema:
            $ref: '#/definitions/serviceEdgeRouterPolicyPatch'
      responses:
        '200':
          $ref: '#/responses/patchResponse'
        '400':
          $ref: '#/responses/badRequestResponse'
        '404':
          $ref: '#/responses/notFoundResponse'
        '401':
          $ref: '#/responses/unauthorizedResponse'
    delete:
      summary: Delete a service edge policy
      description: Delete a service edge policy by id. Requires admin access.
      security:
        - ztSession: [ ]
      tags:
        - Service Edge Router Policy
      operationId: deleteServiceEdgeRouterPolicy
      responses:
        '200':
          $ref: '#/responses/deleteResponse'
        '400':
          $ref: '#/responses/badRequestResponse'
        '401':
          $ref: '#/responses/unauthorizedResponse'
        '409':
          $ref: '#/responses/cannotDeleteReferencedResourceResponse'
  '/service-edge-router-policies/{id}/edge-routers':
    parameters:
      - $ref: '#/parameters/id'
    get:
      summary: List the edge routers that a service edge router policy applies to
      description: List the edge routers that a service edge router policy applies to
      security:
        - ztSession: [ ]
      tags:
        - Service Edge Router Policy
      operationId: listServiceEdgeRouterPolicyEdgeRouters
      responses:
        '200':
          $ref: '#/responses/listEdgeRouters'
        '404':
          $ref: '#/responses/notFoundResponse'
        '401':
          $ref: '#/responses/unauthorizedResponse'
  '/service-edge-router-policies/{id}/services':
    parameters:
      - $ref: '#/parameters/id'
    get:
      summary: List the services that a service edge router policy applies to
      description: List the services that a service edge router policy applies to
      security:
        - ztSession: [ ]
      tags:
        - Service Edge Router Policy
      operationId: listServiceEdgeRouterPolicyServices
      responses:
        '200':
          $ref: '#/responses/listServices'
        '404':
          $ref: '#/responses/notFoundResponse'
        '401':
          $ref: '#/responses/unauthorizedResponse'

  ###################################################################
  # Service Policies
  ##################################################################
  '/service-policies':
    get:
      summary: List service policies
      description: |
        Retrieves a list of service policy resources; supports filtering, sorting, and pagination. Requires admin access.
      security:
        - ztSession: [ ]
      tags:
        - Service Policy
      operationId: listServicePolicies
      parameters:
        - $ref: '#/parameters/limit'
        - $ref: '#/parameters/offset'
        - $ref: '#/parameters/filter'
      responses:
        '200':
          $ref: '#/responses/listServicePolicies'
        '401':
          $ref: '#/responses/unauthorizedResponse'
    post:
      summary: Create a service policy resource
      description: Create a service policy resource. Requires admin access.
      security:
        - ztSession: [ ]
      tags:
        - Service Policy
      operationId: createServicePolicy
      parameters:
        - name: Body
          in: body
          required: true
          description: A service policy to create
          schema:
            $ref: '#/definitions/servicePolicyCreate'
      responses:
        '200':
          $ref: '#/responses/createResponse'
        '400':
          $ref: '#/responses/badRequestResponse'
        '401':
          $ref: '#/responses/unauthorizedResponse'
  '/service-policies/{id}':
    parameters:
      - $ref: '#/parameters/id'
    get:
      summary: Retrieves a single service policy
      description: Retrieves a single service policy by id. Requires admin access.
      security:
        - ztSession: [ ]
      tags:
        - Service Policy
      operationId: detailServicePolicy
      responses:
        '200':
          $ref: '#/responses/detailServicePolicy'
        '404':
          $ref: '#/responses/notFoundResponse'
        '401':
          $ref: '#/responses/unauthorizedResponse'
    put:
      summary: Update all fields on a service policy
      description: Update all fields on a service policy by id. Requires admin access.
      security:
        - ztSession: [ ]
      tags:
        - Service Policy
      operationId: updateServicePolicy
      parameters:
        - name: Body
          in: body
          required: true
          description: A service policy update object
          schema:
            $ref: '#/definitions/servicePolicyUpdate'
      responses:
        '200':
          $ref: '#/responses/updateResponse'
        '400':
          $ref: '#/responses/badRequestResponse'
        '404':
          $ref: '#/responses/notFoundResponse'
        '401':
          $ref: '#/responses/unauthorizedResponse'
    patch:
      summary: Update the supplied fields on a service policy
      description: Update the supplied fields on a service policy. Requires admin access.
      security:
        - ztSession: [ ]
      tags:
        - Service Policy
      operationId: patchServicePolicy
      parameters:
        - name: Body
          in: body
          required: true
          description: A service policy patch object
          schema:
            $ref: '#/definitions/servicePolicyPatch'
      responses:
        '200':
          $ref: '#/responses/patchResponse'
        '400':
          $ref: '#/responses/badRequestResponse'
        '404':
          $ref: '#/responses/notFoundResponse'
        '401':
          $ref: '#/responses/unauthorizedResponse'
    delete:
      summary: Delete a service policy
      description: Delete a service policy by id. Requires admin access.
      security:
        - ztSession: [ ]
      tags:
        - Service Policy
      operationId: deleteServicePolicy
      responses:
        '200':
          $ref: '#/responses/deleteResponse'
        '400':
          $ref: '#/responses/badRequestResponse'
        '401':
          $ref: '#/responses/unauthorizedResponse'
        '409':
          $ref: '#/responses/cannotDeleteReferencedResourceResponse'
  '/service-policies/{id}/identities':
    parameters:
      - $ref: '#/parameters/id'
    get:
      summary: List identities a service policy affects
      description: |
        Retrieves a list of identity resources that are affected by a service policy; supports filtering, sorting, and pagination. Requires admin access.
      security:
        - ztSession: [ ]
      tags:
        - Service Policy
      operationId: listServicePolicyIdentities
      parameters:
        - $ref: '#/parameters/limit'
        - $ref: '#/parameters/offset'
        - $ref: '#/parameters/filter'
      responses:
        '200':
          $ref: '#/responses/listIdentities'
        '401':
          $ref: '#/responses/unauthorizedResponse'
        '400':
          $ref: '#/responses/notFoundResponse'
  '/service-policies/{id}/services':
    parameters:
      - $ref: '#/parameters/id'
    get:
      summary: List services a service policy affects
      description: |
        Retrieves a list of service resources that are affected by a service policy; supports filtering, sorting, and pagination. Requires admin access.
      security:
        - ztSession: [ ]
      tags:
        - Service Policy
      operationId: listServicePolicyServices
      parameters:
        - $ref: '#/parameters/limit'
        - $ref: '#/parameters/offset'
        - $ref: '#/parameters/filter'
      responses:
        '200':
          $ref: '#/responses/listServices'
        '401':
          $ref: '#/responses/unauthorizedResponse'
        '400':
          $ref: '#/responses/notFoundResponse'
  '/service-policies/{id}/posture-checks':
    parameters:
      - $ref: '#/parameters/id'
    get:
      summary: List posture check a service policy includes
      description: |
        Retrieves a list of posture check resources that are affected by a service policy; supports filtering, sorting, and pagination. Requires admin access.
      security:
        - ztSession: [ ]
      tags:
        - Service Policy
      operationId: listServicePolicyPostureChecks
      parameters:
        - $ref: '#/parameters/limit'
        - $ref: '#/parameters/offset'
        - $ref: '#/parameters/filter'
      responses:
        '200':
          $ref: '#/responses/listPostureChecks'
        '401':
          $ref: '#/responses/unauthorizedResponse'
        '400':
          $ref: '#/responses/notFoundResponse'
  ###################################################################
  # Services
  ##################################################################
  '/services':
    get:
      summary: List services
      description: |
        Retrieves a list of config resources; supports filtering, sorting, and pagination. Requires admin access.
      security:
        - ztSession: [ ]
      tags:
        - Service
      operationId: listServices
      parameters:
        - $ref: '#/parameters/limit'
        - $ref: '#/parameters/offset'
        - $ref: '#/parameters/filter'
        - $ref: '#/parameters/roleFilter'
        - $ref: '#/parameters/roleSemantic'
      responses:
        '200':
          $ref: '#/responses/listServices'
        '401':
          $ref: '#/responses/unauthorizedResponse'
    post:
      summary: Create a services resource
      description: Create a services resource. Requires admin access.
      security:
        - ztSession: [ ]
      tags:
        - Service
      operationId: createService
      parameters:
        - name: Body
          in: body
          required: true
          description: A service to create
          schema:
            $ref: '#/definitions/serviceCreate'
      responses:
        '200':
          $ref: '#/responses/createResponse'
        '400':
          $ref: '#/responses/badRequestResponse'
        '401':
          $ref: '#/responses/unauthorizedResponse'
  '/services/{id}':
    parameters:
      - $ref: '#/parameters/id'
    get:
      summary: Retrieves a single service
      description: Retrieves a single service by id. Requires admin access.
      security:
        - ztSession: [ ]
      tags:
        - Service
      operationId: detailService
      responses:
        '200':
          $ref: '#/responses/detailService'
        '404':
          $ref: '#/responses/notFoundResponse'
        '401':
          $ref: '#/responses/unauthorizedResponse'
    put:
      summary: Update all fields on a service
      description: Update all fields on a service by id. Requires admin access.
      security:
        - ztSession: [ ]
      tags:
        - Service
      operationId: updateService
      parameters:
        - name: Body
          in: body
          required: true
          description: A service update object
          schema:
            $ref: '#/definitions/serviceUpdate'
      responses:
        '200':
          $ref: '#/responses/updateResponse'
        '400':
          $ref: '#/responses/badRequestResponse'
        '404':
          $ref: '#/responses/notFoundResponse'
        '401':
          $ref: '#/responses/unauthorizedResponse'
    patch:
      summary: Update the supplied fields on a service
      description: Update the supplied fields on a service. Requires admin access.
      security:
        - ztSession: [ ]
      tags:
        - Service
      operationId: patchService
      parameters:
        - name: Body
          in: body
          required: true
          description: A service patch object
          schema:
            $ref: '#/definitions/servicePatch'
      responses:
        '200':
          $ref: '#/responses/patchResponse'
        '400':
          $ref: '#/responses/badRequestResponse'
        '404':
          $ref: '#/responses/notFoundResponse'
        '401':
          $ref: '#/responses/unauthorizedResponse'
    delete:
      summary: Delete a service
      description: Delete a service by id. Requires admin access.
      security:
        - ztSession: [ ]
      tags:
        - Service
      operationId: deleteService
      responses:
        '200':
          $ref: '#/responses/deleteResponse'
        '400':
          $ref: '#/responses/badRequestResponse'
        '401':
          $ref: '#/responses/unauthorizedResponse'
        '409':
          $ref: '#/responses/cannotDeleteReferencedResourceResponse'
  '/services/{id}/configs':
    parameters:
      - $ref: '#/parameters/id'
    get:
      summary: List configs associated to a specific service
      description: |
        Retrieves a list of config resources associated to a specific service; supports filtering, sorting, and pagination. Requires admin access.
      security:
        - ztSession: [ ]
      tags:
        - Service
      operationId: listServiceConfig
      parameters:
        - $ref: '#/parameters/limit'
        - $ref: '#/parameters/offset'
        - $ref: '#/parameters/filter'
      responses:
        '200':
          $ref: '#/responses/listConfigs'
        '401':
          $ref: '#/responses/unauthorizedResponse'
  '/services/{id}/service-edge-router-policies':
    parameters:
      - $ref: '#/parameters/id'
    get:
      summary: List service edge router policies that affect a specific service
      description: |
        Retrieves a list of service edge router policy resources that affect a specific service; supports filtering, sorting, and pagination. Requires admin access.
      security:
        - ztSession: [ ]
      tags:
        - Service
      operationId: listServiceServiceEdgeRouterPolicies
      parameters:
        - $ref: '#/parameters/limit'
        - $ref: '#/parameters/offset'
        - $ref: '#/parameters/filter'
      responses:
        '200':
          $ref: '#/responses/listServiceEdgeRouterPolicies'
        '401':
          $ref: '#/responses/unauthorizedResponse'
  '/services/{id}/service-policies':
    parameters:
      - $ref: '#/parameters/id'
    get:
      summary: List service policies that affect a specific service
      description: |
        Retrieves a list of service policy resources that affect specific service; supports filtering, sorting, and pagination. Requires admin access.
      security:
        - ztSession: [ ]
      tags:
        - Service
      operationId: listServiceServicePolicies
      parameters:
        - $ref: '#/parameters/limit'
        - $ref: '#/parameters/offset'
        - $ref: '#/parameters/filter'
      responses:
        '200':
          $ref: '#/responses/listServicePolicies'
        '401':
          $ref: '#/responses/unauthorizedResponse'

  '/services/{id}/identities':
    parameters:
      - $ref: '#/parameters/id'
    get:
      summary: List identities with access
      description: |
        Retrieves a list of identities that have access to this service. Supports filtering, sorting, and pagination. Requires admin access.
      security:
        - ztSession: [ ]
      tags:
        - Service
      operationId: listServiceIdentities
      parameters:
        - $ref: '#/parameters/limit'
        - $ref: '#/parameters/offset'
        - $ref: '#/parameters/filter'
      responses:
        '200':
          $ref: '#/responses/listIdentities'
        '401':
          $ref: '#/responses/unauthorizedResponse'

  '/services/{id}/edge-routers':
    parameters:
      - $ref: '#/parameters/id'
    get:
      summary: List accessible edge-routers
      description: |
        Retrieves a list of edge-routers that may be used to access the given service. Supports filtering, sorting, and pagination. Requires admin access.
      security:
        - ztSession: [ ]
      tags:
        - Service
      operationId: listServiceEdgeRouters
      parameters:
        - $ref: '#/parameters/limit'
        - $ref: '#/parameters/offset'
        - $ref: '#/parameters/filter'
      responses:
        '200':
          $ref: '#/responses/listEdgeRouters'
        '401':
          $ref: '#/responses/unauthorizedResponse'

  '/services/{id}/terminators':
    parameters:
      - $ref: '#/parameters/id'
    get:
      summary: List of terminators assigned to a service
      description: |
        Retrieves a list of terminator resources that are assigned specific service; supports filtering, sorting, and pagination.
      security:
        - ztSession: [ ]
      tags:
        - Service
      operationId: listServiceTerminators
      parameters:
        - $ref: '#/parameters/limit'
        - $ref: '#/parameters/offset'
        - $ref: '#/parameters/filter'
      responses:
        '200':
          $ref: '#/responses/listTerminators'
        '401':
          $ref: '#/responses/unauthorizedResponse'
  ###################################################################
  # Sessions
  ##################################################################
  '/sessions':
    get:
      summary: List sessions
      description: |
        Retrieves a list of active sessions resources; supports filtering, sorting, and pagination. Requires admin access.

        Sessions are tied to an API session and are moved when an API session times out or logs out. Active sessions
        (i.e. Ziti SDK connected to an edge router) will keep the session and API session marked as active.
      security:
        - ztSession: [ ]
      tags:
        - Session
      operationId: listSessions
      parameters:
        - $ref: '#/parameters/limit'
        - $ref: '#/parameters/offset'
        - $ref: '#/parameters/filter'
      responses:
        '200':
          $ref: '#/responses/listSessions'
        '401':
          $ref: '#/responses/unauthorizedResponse'
    post:
      summary: Create a session resource
      description: Create a session resource. Requires admin access.
      security:
        - ztSession: [ ]
      tags:
        - Session
      operationId: createSession
      parameters:
        - name: Body
          in: body
          required: true
          description: A session to create
          schema:
            $ref: '#/definitions/sessionCreate'
      responses:
        '200':
          $ref: '#/responses/sessionCreateResponse'
        '400':
          $ref: '#/responses/badRequestResponse'
        '401':
          $ref: '#/responses/unauthorizedResponse'
  '/sessions/{id}':
    parameters:
      - $ref: '#/parameters/id'
    get:
      summary: Retrieves a single session
      description: Retrieves a single session by id. Requires admin access.
      security:
        - ztSession: [ ]
      tags:
        - Session
      operationId: detailSession
      responses:
        '200':
          $ref: '#/responses/detailSession'
        '404':
          $ref: '#/responses/notFoundResponse'
        '401':
          $ref: '#/responses/unauthorizedResponse'
    delete:
      summary: Delete a session
      description: Delete a session by id. Requires admin access.
      security:
        - ztSession: [ ]
      tags:
        - Session
      operationId: deleteSession
      responses:
        '200':
          $ref: '#/responses/deleteResponse'
        '400':
          $ref: '#/responses/badRequestResponse'
        '401':
          $ref: '#/responses/unauthorizedResponse'
        '409':
          $ref: '#/responses/cannotDeleteReferencedResourceResponse'
  ###################################################################
  # Terminators
  ##################################################################
  '/terminators':
    get:
      summary: List terminators
      description: |
        Retrieves a list of terminator resources; supports filtering, sorting, and pagination. Requires admin access.
      security:
        - ztSession: [ ]
      tags:
        - Terminator
      operationId: listTerminators
      parameters:
        - $ref: '#/parameters/limit'
        - $ref: '#/parameters/offset'
        - $ref: '#/parameters/filter'
      responses:
        '200':
          $ref: '#/responses/listTerminators'
        '401':
          $ref: '#/responses/unauthorizedResponse'
    post:
      summary: Create a terminator resource
      description: Create a terminator resource. Requires admin access.
      security:
        - ztSession: [ ]
      tags:
        - Terminator
      operationId: createTerminator
      parameters:
        - name: Body
          in: body
          required: true
          description: A terminator to create
          schema:
            $ref: '#/definitions/terminatorCreate'
      responses:
        '200':
          $ref: '#/responses/createResponse'
        '400':
          $ref: '#/responses/badRequestResponse'
        '401':
          $ref: '#/responses/unauthorizedResponse'
  '/terminators/{id}':
    parameters:
      - $ref: '#/parameters/id'
    get:
      summary: Retrieves a single terminator
      description: Retrieves a single terminator by id. Requires admin access.
      security:
        - ztSession: [ ]
      tags:
        - Terminator
      operationId: detailTerminator
      responses:
        '200':
          $ref: '#/responses/detailTerminator'
        '404':
          $ref: '#/responses/notFoundResponse'
        '401':
          $ref: '#/responses/unauthorizedResponse'
    put:
      summary: Update all fields on a terminator
      description: Update all fields on a terminator by id. Requires admin access.
      security:
        - ztSession: [ ]
      tags:
        - Terminator
      operationId: updateTerminator
      parameters:
        - name: Body
          in: body
          required: true
          description: A terminator update object
          schema:
            $ref: '#/definitions/terminatorUpdate'
      responses:
        '200':
          $ref: '#/responses/updateResponse'
        '400':
          $ref: '#/responses/badRequestResponse'
        '404':
          $ref: '#/responses/notFoundResponse'
        '401':
          $ref: '#/responses/unauthorizedResponse'
    patch:
      summary: Update the supplied fields on a terminator
      description: Update the supplied fields on a terminator. Requires admin access.
      security:
        - ztSession: [ ]
      tags:
        - Terminator
      operationId: patchTerminator
      parameters:
        - name: Body
          in: body
          required: true
          description: A terminator patch object
          schema:
            $ref: '#/definitions/terminatorPatch'
      responses:
        '200':
          $ref: '#/responses/patchResponse'
        '400':
          $ref: '#/responses/badRequestResponse'
        '404':
          $ref: '#/responses/notFoundResponse'
        '401':
          $ref: '#/responses/unauthorizedResponse'
    delete:
      summary: Delete a terminator
      description: Delete a terminator by id. Requires admin access.
      security:
        - ztSession: [ ]
      tags:
        - Terminator
      operationId: deleteTerminator
      responses:
        '200':
          $ref: '#/responses/deleteResponse'
        '400':
          $ref: '#/responses/badRequestResponse'
        '401':
          $ref: '#/responses/unauthorizedResponse'
        '409':
          $ref: '#/responses/cannotDeleteReferencedResourceResponse'

  ###################################################################
  # List Role Attributes in Use
  ##################################################################
  '/edge-router-role-attributes':
    get:
      summary: List role attributes in use by edge routers
      description: |
        Retrieves a list of role attributes in use by edge routers; supports filtering, sorting, and pagination. Requires admin access.
      security:
        - ztSession: [ ]
      tags:
        - Role Attributes
      operationId: listEdgeRouterRoleAttributes
      parameters:
        - $ref: '#/parameters/limit'
        - $ref: '#/parameters/offset'
        - $ref: '#/parameters/filter'
      responses:
        '200':
          $ref: '#/responses/listRoleAttributes'
        '401':
          $ref: '#/responses/unauthorizedResponse'

  '/identity-role-attributes':
    get:
      summary: List role attributes in use by identities
      description: |
        Retrieves a list of role attributes in use by identities; supports filtering, sorting, and pagination. Requires admin access.
      security:
        - ztSession: [ ]
      tags:
        - Role Attributes
      operationId: listIdentityRoleAttributes
      parameters:
        - $ref: '#/parameters/limit'
        - $ref: '#/parameters/offset'
        - $ref: '#/parameters/filter'
      responses:
        '200':
          $ref: '#/responses/listRoleAttributes'
        '401':
          $ref: '#/responses/unauthorizedResponse'

  '/service-role-attributes':
    get:
      summary: List role attributes in use by services
      description: |
        Retrieves a list of role attributes in use by services; supports filtering, sorting, and pagination. Requires admin access.
      security:
        - ztSession: [ ]
      tags:
        - Role Attributes
      operationId: listServiceRoleAttributes
      parameters:
        - $ref: '#/parameters/limit'
        - $ref: '#/parameters/offset'
        - $ref: '#/parameters/filter'
      responses:
        '200':
          $ref: '#/responses/listRoleAttributes'
        '401':
          $ref: '#/responses/unauthorizedResponse'
  ###################################################################
  # Transit Routers
  ##################################################################
  '/transit-routers':
    get:
      summary: List transit routers
      description: |
        Retrieves a list of transit router resources; supports filtering, sorting, and pagination. Requires admin access.
      security:
        - ztSession: [ ]
      tags:
        - Transit Router
      operationId: listTransitRouters
      parameters:
        - $ref: '#/parameters/limit'
        - $ref: '#/parameters/offset'
        - $ref: '#/parameters/filter'
      responses:
        '200':
          $ref: '#/responses/listTransitRouters'
        '401':
          $ref: '#/responses/unauthorizedResponse'
    post:
      summary: Create a transit router resource
      description: Create a transit router resource. Requires admin access.
      security:
        - ztSession: [ ]
      tags:
        - Transit Router
      operationId: createTransitRouter
      parameters:
        - name: Body
          in: body
          required: true
          description: A transit router to create
          schema:
            $ref: '#/definitions/transitRouterCreate'
      responses:
        '200':
          $ref: '#/responses/createResponse'
        '400':
          $ref: '#/responses/badRequestResponse'
        '401':
          $ref: '#/responses/unauthorizedResponse'
  '/transit-routers/{id}':
    parameters:
      - $ref: '#/parameters/id'
    get:
      summary: Retrieves a single transit router
      description: Retrieves a single transit router by id. Requires admin access.
      security:
        - ztSession: [ ]
      tags:
        - Transit Router
      operationId: detailTransitRouter
      responses:
        '200':
          $ref: '#/responses/detailTransitRouter'
        '404':
          $ref: '#/responses/notFoundResponse'
        '401':
          $ref: '#/responses/unauthorizedResponse'
    put:
      summary: Update all fields on a transit router
      description: Update all fields on a transit router by id. Requires admin access.
      security:
        - ztSession: [ ]
      tags:
        - Transit Router
      operationId: updateTransitRouter
      parameters:
        - name: Body
          in: body
          required: true
          description: A transit router update object
          schema:
            $ref: '#/definitions/transitRouterUpdate'
      responses:
        '200':
          $ref: '#/responses/updateResponse'
        '400':
          $ref: '#/responses/badRequestResponse'
        '404':
          $ref: '#/responses/notFoundResponse'
        '401':
          $ref: '#/responses/unauthorizedResponse'
    patch:
      summary: Update the supplied fields on a transit router
      description: Update the supplied fields on a transit router. Requires admin access.
      security:
        - ztSession: [ ]
      tags:
        - Transit Router
      operationId: patchTransitRouter
      parameters:
        - name: Body
          in: body
          required: true
          description: A transit router patch object
          schema:
            $ref: '#/definitions/transitRouterPatch'
      responses:
        '200':
          $ref: '#/responses/patchResponse'
        '400':
          $ref: '#/responses/badRequestResponse'
        '404':
          $ref: '#/responses/notFoundResponse'
        '401':
          $ref: '#/responses/unauthorizedResponse'
    delete:
      summary: Delete a transit router
      description: Delete a transit router by id. Requires admin access.
      security:
        - ztSession: [ ]
      tags:
        - Transit Router
      operationId: deleteTransitRouter
      responses:
        '200':
          $ref: '#/responses/deleteResponse'
        '400':
          $ref: '#/responses/badRequestResponse'
        '401':
          $ref: '#/responses/unauthorizedResponse'
        '409':
          $ref: '#/responses/cannotDeleteReferencedResourceResponse'

  ###################################################################
  # Database
  ##################################################################
  '/database/snapshot':
    post:
      summary: Create a new database snapshot
      description: Create a new database snapshot. Requires admin access.
      security:
        - ztSession: [ ]
      tags:
        - Database
      operationId: createDatabaseSnapshot
      responses:
        '200':
          $ref: '#/responses/emptyResponse'
        '401':
          $ref: '#/responses/unauthorizedResponse'
        '429':
          $ref: '#/responses/rateLimitedResponse'
  /database/check-data-integrity:
    get:
      summary: Runs an data integrity scan on the datastore and returns any found issues
      description: Runs an data integrity scan on the datastore and returns any found issues. Requires admin access.
      security:
        - ztSession: [ ]
      tags:
        - Database
      operationId: checkDataIntegrity
      responses:
        '200':
          $ref: '#/responses/dataIntegrityCheckResult'
        '401':
          $ref: '#/responses/unauthorizedResponse'
  /database/fix-data-integrity:
    post:
      summary: Runs an data integrity scan on the datastore, attempts to fix any issues it can and returns any found issues
      description: Runs an data integrity scan on the datastore, attempts to fix any issues it can, and returns any found issues. Requires admin access.
      security:
        - ztSession: [ ]
      tags:
        - Database
      operationId: fixDataIntegrity
      responses:
        '200':
          $ref: '#/responses/dataIntegrityCheckResult'
        '401':
          $ref: '#/responses/unauthorizedResponse'

  ###################################################################
  # Posture Check Types
  ##################################################################
  '/posture-check-types':
    get:
      summary: List a subset of posture check types
      description: |
        Retrieves a list of posture check types
      security:
        - ztSession: [ ]
      tags:
        - Posture Checks
      operationId: listPostureCheckTypes
      produces:
        - application/json; charset=utf-8
      parameters:
        - $ref: '#/parameters/limit'
        - $ref: '#/parameters/offset'
        - $ref: '#/parameters/filter'
      responses:
        '200':
          $ref: '#/responses/listPostureCheckTypes'
  '/posture-check-types/{id}':
    parameters:
      - $ref: '#/parameters/id'
    get:
      summary: Retrieves a single posture check type
      description: Retrieves a single posture check type by id
      security:
        - ztSession: [ ]
      tags:
        - Posture Checks
      operationId: detailPostureCheckType
      responses:
        '200':
          $ref: '#/responses/detailPostureCheckType'
        '404':
          $ref: '#/responses/notFoundResponse'
        '401':
          $ref: '#/responses/unauthorizedResponse'
  ###################################################################
  # Posture Response
  ##################################################################
  '/posture-response':
    post:
      summary: Submit a posture response to a posture query
      description: Submits posture responses
      security:
        - ztSession: [ ]
      tags:
        - Posture Checks
      operationId: createPostureResponse
      parameters:
        - name: Body
          in: body
          required: true
          description: A Posture Response
          schema:
            $ref: '#/definitions/PostureResponseCreate'
      responses:
        '200':
          $ref: '#/responses/emptyResponse'
        '400':
          $ref: '#/responses/badRequestResponse'
        '401':
          $ref: '#/responses/unauthorizedResponse'
  ###################################################################
  # Posture Checks
  ##################################################################
  '/posture-checks':
    get:
      summary: List a subset of posture checks
      description: |
        Retrieves a list of posture checks
      security:
        - ztSession: [ ]
      tags:
        - Posture Checks
      operationId: listPostureChecks
      produces:
        - application/json; charset=utf-8
      parameters:
        - $ref: '#/parameters/limit'
        - $ref: '#/parameters/offset'
        - $ref: '#/parameters/filter'
        - $ref: '#/parameters/roleFilter'
        - $ref: '#/parameters/roleSemantic'
      responses:
        '200':
          $ref: '#/responses/listPostureChecks'
    post:
      summary: Creates a Posture Checks
      description: Creates a Posture Checks
      security:
        - ztSession: [ ]
      tags:
        - Posture Checks
      operationId: createPostureCheck
      parameters:
        - name: Body
          in: body
          required: true
          description: A Posture Checks to create
          schema:
            $ref: '#/definitions/PostureCheckCreate'
      responses:
        '200':
          $ref: '#/responses/createResponse'
        '400':
          $ref: '#/responses/badRequestResponse'
        '401':
          $ref: '#/responses/unauthorizedResponse'
  '/posture-checks/{id}':
    parameters:
      - $ref: '#/parameters/id'
    get:
      summary: Retrieves a single Posture Checks
      description: Retrieves a single Posture Checks by id
      security:
        - ztSession: [ ]
      tags:
        - Posture Checks
      operationId: detailPostureCheck
      responses:
        '200':
          $ref: '#/responses/detailPostureCheck'
        '404':
          $ref: '#/responses/notFoundResponse'
        '401':
          $ref: '#/responses/unauthorizedResponse'
    put:
      summary: Update all fields on a Posture Checks
      description: Update all fields on a Posture Checks by id
      security:
        - ztSession: [ ]
      tags:
        - Posture Checks
      operationId: updatePostureCheck
      parameters:
        - name: Body
          in: body
          required: true
          description: A Posture Checks update object
          schema:
            $ref: '#/definitions/PostureCheckUpdate'
      responses:
        '200':
          $ref: '#/responses/updateResponse'
        '400':
          $ref: '#/responses/badRequestResponse'
        '404':
          $ref: '#/responses/notFoundResponse'
        '401':
          $ref: '#/responses/unauthorizedResponse'
    patch:
      summary: Update the supplied fields on a Posture Checks
      description: Update only the supplied fields on a Posture Checks by id
      security:
        - ztSession: [ ]
      tags:
        - Posture Checks
      operationId: patchPostureCheck
      parameters:
        - name: Body
          in: body
          required: true
          description: A Posture Checks patch object
          schema:
            $ref: '#/definitions/PostureCheckPatch'
      responses:
        '200':
          $ref: '#/responses/patchResponse'
        '400':
          $ref: '#/responses/badRequestResponse'
        '404':
          $ref: '#/responses/notFoundResponse'
        '401':
          $ref: '#/responses/unauthorizedResponse'
    delete:
      summary: Deletes an Posture Checks
      description: Deletes and Posture Checks by id
      security:
        - ztSession: [ ]
      tags:
        - Posture Checks
      operationId: deletePostureCheck
      responses:
        '200':
          $ref: '#/responses/deleteResponse'
        '404':
          $ref: '#/responses/notFoundResponse'
        '403':
          $ref: '#/responses/unauthorizedResponse'

#######################################################################################################################
#
# Parameters - Reusable parameters
#
#######################################################################################################################
parameters:
  id:
    name: id
    required: true
    type: string
    in: path
    description: The id of the requested resource
  serviceId:
    name: serviceId
    required: true
    type: string
    in: path
    description: The id of a service
  limit:
    name: limit
    type: integer
    in: query
  offset:
    name: offset
    type: integer
    in: query
  filter:
    name: filter
    type: string
    in: query
  token:
    name: token
    type: string
    format: uuid
    in: query
    required: true
  token-optional:
    name: token
    type: string
    format: uuid
    in: query
  authMethod:
    name: method
    in: query
    required: true
    type: string
    enum:
      - password
      - cert
  roleFilter:
    name: roleFilter
    type: array
    in: query
    collectionFormat: multi
    items:
      type: string
  roleSemantic:
    name: roleSemantic
    type: string
    in: query

#######################################################################################################################
#
# Responses - Envelope Wrapped Definitions
#
#######################################################################################################################
responses:
  ###################################################################
  # Errors
  ##################################################################
  badRequestResponse:
    description: The supplied request contains invalid fields or could not be parsed (json and non-json bodies). The error's code, message, and cause fields can be inspected for further information
    schema:
      $ref: '#/definitions/apiErrorEnvelope'
    examples:
      'application/json':
        error:
          args:
            urlVars: { }
          cause:
            field: '(root)'
            type: required
            value:
              fooField: abc
              fooField2: def
            message: '(root): fooField3 is required'
            details:
              context: '(root)'
              field: '(root)'
              property: fooField3
          causeMessage: schema validation failed
          code: COULD_NOT_VALIDATE
          message: The supplied request contains an invalid document
          requestId: ac6766d6-3a09-44b3-8d8a-1b541d97fdd9
        meta:
          apiEnrolmentVersion: 0.0.1
          apiVersion: 0.0.1
  unauthorizedResponse:
    description: The currently supplied session does not have the correct access rights to request this resource
    schema:
      $ref: '#/definitions/apiErrorEnvelope'
    examples:
      'application/json':
        error:
          args:
            urlVars: { }
          cause: ''
          causeMessage: ''
          code: UNAUTHORIZED
          message: The request could not be completed. The session is not authorized or the
            credentials are invalid
          requestId: 0bfe7a04-9229-4b7a-812c-9eb3cc0eac0f
        meta:
          apiEnrolmentVersion: 0.0.1
          apiVersion: 0.0.1
  invalidAuthResponse:
    description: The authentication request could not be processed as the credentials are invalid
    schema:
      $ref: '#/definitions/apiErrorEnvelope'
    examples:
      'application/json':
        error:
          args:
            urlVars: { }
          cause: ''
          causeMessage: ''
          code: INVALID_AUTH
          message: The authentication request failed
          requestId: 5952ed10-3091-474f-a691-47ebab6990dc
        meta:
          apiEnrolmentVersion: 0.0.1
          apiVersion: 0.0.1
  notFoundResponse:
    description: The requested resource does not exist
    schema:
      $ref: '#/definitions/apiErrorEnvelope'
    examples:
      'application/json':
        error:
          args:
            urlVars:
              id: 71a3000f-7dda-491a-9b90-a19f4ee6c406
          cause:
          causeMessage: ''
          code: NOT_FOUND
          message: The resource requested was not found or is no longer available
          requestId: 270908d6-f2ef-4577-b973-67bec18ae376
        meta:
          apiEnrolmentVersion: 0.0.1
          apiVersion: 0.0.1
  cannotDeleteReferencedResourceResponse:
    description: The resource requested to be removed/altered cannot be as it is referenced by another object.
    schema:
      $ref: '#/definitions/apiErrorEnvelope'
    examples:
      'application/json':
        error:
          args:
            urlVars:
              id: 71a3000f-7dda-491a-9b90-a19f4ee6c406
          causeMessage: 'referenced by /some-resource/05f4f710-c155-4a74-86d5-77558eb9cb42'
          code: CONFLICT_CANNOT_MODIFY_REFERENCED
          message: The resource cannot be deleted/modified. Remove all referencing resources first.
          requestId: 270908d6-f2ef-4577-b973-67bec18ae376
        meta:
          apiEnrolmentVersion: 0.0.1
          apiVersion: 0.0.1
  rateLimitedResponse:
    description: The resource requested is rate limited and the rate limit has been exceeded
    schema:
      $ref: '#/definitions/apiErrorEnvelope'
    examples:
      'application/json':
        error:
          args:
            urlVars: { }
          causeMessage: 'you have hit a rate limit in the requested operation'
          code: RATE_LIMITED
          message: The resource is rate limited and the rate limit has been exceeded. Please try again later
          requestId: 270908d6-f2ef-4577-b973-67bec18ae376
        meta:
          apiEnrolmentVersion: 0.0.1
          apiVersion: 0.0.1
  ###################################################################
  # Standard Responses
  ##################################################################
  emptyResponse:
    description: Base empty response
    schema:
      $ref: '#/definitions/empty'
  deleteResponse:
    description: The delete request was successful and the resource has been removed
    schema:
      $ref: '#/definitions/empty'
  updateResponse:
    description: The update request was successful and the resource has been altered
    schema:
      $ref: '#/definitions/empty'
  patchResponse:
    description: The patch request was successful and the resource has been altered
    schema:
      $ref: '#/definitions/empty'
  createResponse:
    description: The create request was successful and the resource has been added at the following location
    schema:
      $ref: '#/definitions/createEnvelope'
  sessionCreateResponse:
    description: The create request was successful and the resource has been added at the following location.
    schema:
      $ref: '#/definitions/sessionCreateEnvelope'
  ###################################################################
  # Current Session
  ##################################################################
  detailCurrentAPISession:
    description: The API session associated with the session used to issue the request
    schema:
      $ref: '#/definitions/currentAPISessionDetailEnvelope'
    examples:
      default:
        meta: { }
        data:
          id: 27343114-b44f-406e-9981-f3c4f2f28d54
          createdAt: '2020-03-09T19:03:49.1883693Z'
          updatedAt: '2020-03-09T19:04:21.5600897Z'
          _links:
            self:
              href: './current-api-session'
          tags:
            - userField1: 123
            - userField2: asdf
          token: 28bb0ed2-0577-4632-ae70-d17106b92871
          identity:
            urlName: identities
            id: 66352d7b-a6b2-4ce9-85bb-9f18e318704d
            name: Default Admin
            _links:
              self:
                href: './identities/66352d7b-a6b2-4ce9-85bb-9f18e318704d'
          expiresAt: '2020-03-09T19:34:21.5600897Z'
          configTypes: [ ]

  detailCurrentIdentity:
    description: The identity associated with the API Session used to issue the request
    schema:
      $ref: '#/definitions/currentIdentityDetailEnvelope'
    examples:
      default:
        meta: { }
        data:
          id: 66352d7b-a6b2-4ce9-85bb-9f18e318704d
          createdAt: '2020-01-13T16:38:13.6854788Z'
          updatedAt: '2020-01-13T16:38:13.6854788Z'
          _links:
            edge-router-policies:
              href: './identities/66352d7b-a6b2-4ce9-85bb-9f18e318704d/edge-routers'
            self:
              href: './identities/66352d7b-a6b2-4ce9-85bb-9f18e318704d'
            service-policies:
              href: './identities/66352d7b-a6b2-4ce9-85bb-9f18e318704d/identities'
          tags: { }
          name: Default Admin
          type:
            urlName: identity-types
            id: 577104f2-1e3a-4947-a927-7383baefbc9a
            name: User
            _links:
              self:
                href: './identity-types/577104f2-1e3a-4947-a927-7383baefbc9a'
          isDefaultAdmin: true
          isAdmin: true
          authenticators:
            updb:
              username: admin
          enrollment: { }
          roleAttributes:
            $ref: '#/definitions/attributes'
  listCurrentApiSessionCertificates:
    description: A list of the current API Session's certificate
    schema:
      $ref: '#/definitions/listCurrentAPISessionCertificatesEnvelope'
  createCurrentApiSessionCertificateResponse:
    description: A response of a create API Session certificate
    schema:
      $ref: '#/definitions/createCurrentApiSessionCertificateEnvelope'
  detailCurrentApiSessionCertificate:
    description: A response containing a single API Session certificate
    schema:
      $ref: '#/definitions/detailCurrentApiSessionCertificateEnvelope'
  ###################################################################
  # API Session
  ##################################################################
  listAPISessions:
    description: A list of active API Sessions
    schema:
      $ref: '#/definitions/listAPISessionsEnvelope'
  detailAPISession:
    description: Retrieves a singular API Session by id
    schema:
      $ref: '#/definitions/detailAPISessionEnvelope'

  ###################################################################
  # Authenticators
  ##################################################################
  listAuthenticators:
    description: A list of authenticators
    schema:
      $ref: '#/definitions/listAuthenticatorsEnvelope'
  detailAuthenticator:
    description: A singular authenticator resource
    schema:
      $ref: '#/definitions/detailAuthenticatorEnvelope'
  ###################################################################
  # Certificate Authority
  ##################################################################
  listCas:
    description: A list of Certificate Authorities (CAs)
    schema:
      $ref: '#/definitions/listCasEnvelope'
  detailCa:
    description: A singular Certificate Authority (CA) resource
    schema:
      $ref: '#/definitions/detailCaEnvelope'
  ###################################################################
  # Config-Types
  ##################################################################
  listConfigTypes:
    description: A list of config-types
    schema:
      $ref: '#/definitions/listConfigTypesEnvelope'
  detailConfigType:
    description: A singular config-type resource
    schema:
      $ref: '#/definitions/detailConfigTypeEnvelope'
  ###################################################################
  # Configs
  ##################################################################
  listConfigs:
    description: A list of configs
    schema:
      $ref: '#/definitions/listConfigsEnvelope'
  detailConfig:
    description: A singular config resource
    schema:
      $ref: '#/definitions/detailConfigEnvelope'
  ###################################################################
  # Informational
  ##################################################################
  listVersion:
    description: Version information for the controller
    schema:
      $ref: '#/definitions/listVersionEnvelope'
  listSummaryCounts:
    description: Entity counts scopped to the current identitie's access
    schema:
      $ref: '#/definitions/listSummaryCountsEnvelope'
  listProtocols:
    description: A list of supported Edge protocols
    schema:
      $ref: '#/definitions/listProtocolsEnvelope'
  ###################################################################
  # Enrollments
  ##################################################################
  listEnrollments:
    description: A list of enrollments
    schema:
      $ref: '#/definitions/listEnrollmentsEnvelope'
  detailEnrollment:
    description: A singular enrollment resource
    schema:
      $ref: '#/definitions/detailEnrollmentEnvelope'
  zitiSignedCert:
    description: A PEM encoded certificate signed by the internal Ziti CA
    schema:
      type: string
    examples:
      application/x-x509-user-cert: |
        -----BEGIN CERTIFICATE-----
        MIICzDCCAlGgAwIBAgIRAPkVg1jVKqnNGFpSB3lPbaIwCgYIKoZIzj0EAwIwXjEL
        MAkGA1UEBhMCVVMxCzAJBgNVBAgMAk5DMRMwEQYDVQQKDApOZXRGb3VuZHJ5MS0w
        KwYDVQQDDCROZXRGb3VuZHJ5IFppdGkgRXh0ZXJuYWwgQVBJIFJvb3QgQ0EwHhcN
        MTgxMTE1MTI1NzE3WhcNMTkxMTI1MTI1NzE3WjBrMQswCQYDVQQGEwJVUzELMAkG
        A1UECAwCTkMxEjAQBgNVBAcMCUNoYXJsb3R0ZTETMBEGA1UECgwKTmV0Rm91bmRy
        eTEPMA0GA1UECwwGQWR2RGV2MRUwEwYDVQQDDAxaaXRpQ2xpZW50MDEwdjAQBgcq
        hkjOPQIBBgUrgQQAIgNiAATTl2ft+/K9RvDgki9gSr9udNcV2bxD4LrWEdCdXNzF
        iVUiEcEte9z/M0JRt8lgo17OjFvS+ecrAmLtIZNmQnH3+9YeafjeNPpvQsMKxlTN
        MnU7Hka11GHc6swQZSyHvlKjgcUwgcIwCQYDVR0TBAIwADARBglghkgBhvhCAQEE
        BAMCBaAwMwYJYIZIAYb4QgENBCYWJE9wZW5TU0wgR2VuZXJhdGVkIENsaWVudCBD
        ZXJ0aWZpY2F0ZTAdBgNVHQ4EFgQUtx+Tej6lSYdjb8Jbc2QuvoEsI/swHwYDVR0j
        BBgwFoAUcdTlRrnP43ZbQ3PGAbZMPE26+H4wDgYDVR0PAQH/BAQDAgXgMB0GA1Ud
        JQQWMBQGCCsGAQUFBwMCBggrBgEFBQcDBDAKBggqhkjOPQQDAgNpADBmAjEAuXDS
        H7KKMr+la+Yuh8d8Q9cLtXzdS0j6a8e7iOyPJmdWq2WuzNdbCfAfLgKXuxhSAjEA
        sadZrXl1OBv11RGAKdYBIyRmfYUotCFAtCNKcfgBUxci0TDaKDA7r3jnjKT1d7Fs
        -----END CERTIFICATE-----
  erottResponse:
    description: A response containing the edge routers signed certificates (server chain, server cert, CAs).
    schema:
      $ref: '#/definitions/enrollmentCertsEnvelope'
  ###################################################################
  # Edge Routers
  ##################################################################
  listEdgeRouters:
    description: A list of edge routers
    schema:
      $ref: '#/definitions/listEdgeRoutersEnvelope'
  detailEdgeRouter:
    description: A singular edge router resource
    schema:
      $ref: '#/definitions/detailedEdgeRouterEnvelope'
  ###################################################################
  # Edge Router Policies
  ##################################################################
  listEdgeRouterPolicies:
    description: A list of edge router policies
    schema:
      $ref: '#/definitions/listEdgeRouterPoliciesEnvelope'
  detailEdgeRouterPolicy:
    description: A single edge router policy
    schema:
      $ref: '#/definitions/detailEdgeRouterPolicyEnvelope'

  ###################################################################
  # Service Policies
  ##################################################################
  listServicePolicies:
    description: A list of service policies
    schema:
      $ref: '#/definitions/listServicePoliciesEnvelope'
  detailServicePolicy:
    description: A single service policy
    schema:
      $ref: '#/definitions/detailServicePolicyEnvelop'
  ###################################################################
  # Services
  ##################################################################
  listServices:
    description: A list of services
    schema:
      $ref: '#/definitions/listServicesEnvelope'
  detailService:
    description: A single service
    schema:
      $ref: '#/definitions/detailServiceEnvelope'
  ###################################################################
  # Identities
  ##################################################################
  listIdentities:
    description: A list of identities
    schema:
      $ref: '#/definitions/listIdentitiesEnvelope'
  detailIdentity:
    description: A signle identity
    schema:
      $ref: '#/definitions/detailIdentityEnvelope'
  ###################################################################
  # Geo Regions
  ##################################################################
  listGeoRegions:
    description: A list of geo-regions
    schema:
      $ref: '#/definitions/listGeoRegionsEnvelope'
  detailGeoRegion:
    description: A single geo-region
    schema:
      $ref: '#/definitions/detailGeoRegionEnvelope'
  ###################################################################
  # Identity-Types
  ##################################################################
  listIdentityTypes:
    description: A list of identity types
    schema:
      $ref: '#/definitions/listIdentityTypesEnvelope'
  detailIdentityType:
    description: A single identity type
    schema:
      $ref: '#/definitions/detailIdentityTypeEnvelope'
  ###################################################################
  # Service Configs
  ##################################################################
  listServiceConfigs:
    description: A list of service configs
    schema:
      $ref: '#/definitions/listServiceConfigsEnvelope'
  ###################################################################
  # Service Edge Router Policies
  ##################################################################
  listServiceEdgeRouterPolicies:
    description: A list of service edge router policies
    schema:
      $ref: '#/definitions/listServiceEdgeRouterPoliciesEnvelope'
  detailServiceEdgePolicy:
    description: A single service edge router policy
    schema:
      $ref: '#/definitions/detailServiceEdgePolicyEnvelope'
  ###################################################################
  # Sessions
  ##################################################################
  listSessions:
    description: A list of sessions
    schema:
      $ref: '#/definitions/listSessionsEnvelope'
  detailSession:
    description: A single session
    schema:
      $ref: '#/definitions/detailSessionEnvelope'
  ###################################################################
  # Terminators
  ##################################################################
  listTerminators:
    description: A list of terminators
    schema:
      $ref: '#/definitions/listTerminatorsEnvelope'
  detailTerminator:
    description: A single terminator
    schema:
      $ref: '#/definitions/detailTerminatorEnvelope'
  ###################################################################
  # Specs
  ##################################################################
  listSpecs:
    description: A list of specifications
    schema:
      $ref: '#/definitions/listSpecsEnvelope'
  detailSpec:
    description: A single specification
    schema:
      $ref: '#/definitions/detailSpecEnvelope'
  detailSpecBody:
    description: Returns the document that represents the specification
    schema:
      $ref: '#/definitions/detailSpecBodyEnvelope'
  ###################################################################
  # Role Attributes
  ##################################################################
  listRoleAttributes:
    description: A list of role attributes
    schema:
      $ref: '#/definitions/listRoleAttributesEnvelope'

  ###################################################################
  # Policy Advisor
  ##################################################################
  getIdentityPolicyAdvice:
    description: Returns the document that represents the policy advice
    schema:
      $ref: '#/definitions/getIdentityPolicyAdviceEnvelope'

  ###################################################################
  # Posture Data
  ##################################################################
  getIdentityPostureData:
    description: Returns the document that represents posture data
    schema:
      $ref: '#/definitions/getIdentityPostureDataEnvelope'

  ###################################################################
  # Transit Routers
  ##################################################################
  listTransitRouters:
    description: A list of specifications
    schema:
      $ref: '#/definitions/listTransitRoutersEnvelope'
  detailTransitRouter:
    description: A single transit router
    schema:
      $ref: '#/definitions/detailTransitRouterEnvelope'

  ###################################################################
  # Datastore
  ##################################################################
  dataIntegrityCheckResult:
    description: A list of data integrity issues found
    schema:
      $ref: '#/definitions/dataIntegrityCheckResultEnvelope'

  ###################################################################
  # Posture Check Types
  ##################################################################
  listPostureCheckTypes:
    description: A list of posture check types
    schema:
      $ref: '#/definitions/listPostureCheckTypesEnvelope'
  detailPostureCheckType:
    description: Retrieves a singular posture check type by id
    schema:
      $ref: '#/definitions/detailPostureCheckTypeEnvelope'

  ###################################################################
  # Posture Check
  ##################################################################
  listPostureChecks:
    description: A list of posture checks
    schema:
      $ref: '#/definitions/listPostureCheckEnvelope'
  detailPostureCheck:
    description: Retrieves a singular posture check by id
    schema:
      $ref: '#/definitions/detailPostureCheckEnvelope'
  ###################################################################
  # List Service Updates
  ##################################################################
  listCurrentApiSessionServiceUpdates:
    description: Data indicating necessary service updates
    schema:
      $ref: '#/definitions/listCurrentApiSessionServiceUpdatesEnvelope'


#######################################################################################################################
#
# Definitions - In & Out Models Only
#
#######################################################################################################################
definitions:
  ###################################################################
  # Shared Definitions
  ##################################################################
  baseEntity:
    description: Fields shared by all Edge API entities
    type: object
    required:
      - id
      - createdAt
      - updatedAt
      - _links
      - tags
    properties:
      id:
        type: string
      createdAt:
        type: string
        format: date-time
      updatedAt:
        type: string
        format: date-time
      _links:
        $ref: '#/definitions/links'
      tags:
        $ref: '#/definitions/tags'
  link:
    description: A link to another resource
    type: object
    required:
      - href
    properties:
      href:
        type: string
        format: uri
      method:
        type: string
      comment:
        type: string
  links:
    description: A map of named links
    type: object
    x-omitempty: false
    additionalProperties:
      $ref: '#/definitions/link'
  entityRef:
    description: A reference to another resource and links to interact with it
    type: object
    properties:
      entity:
        type: string
      id:
        type: string
      name:
        type: string
      _links:
        $ref: '#/definitions/links'
  tags:
    description: 'A map of user defined fields and values. The values are limited to the following types/values: null, string, boolean'
    type: object
    x-omitempty: false
    additionalProperties: {
      type: object
    }
  attributes:
    description: A set of strings used to loosly couple this resource to policies
    type: array
    x-omitempty: false
    items:
      type: string
  roles:
    type: array
    x-omitempty: false
    items:
      type: string
  namedRole:
    type: object
    properties:
      role:
        type: string
      name:
        type: string
  namedRoles:
    type: array
    x-omitempty: false
    items:
      $ref: '#/definitions/namedRole'
  semantic:
    type: string
    enum:
      - AllOf
      - AnyOf
  dialBind:
    type: string
    enum:
      - Dial
      - Bind
  dialBindArray:
    type: array
    items:
      $ref: '#/definitions/dialBind'
  versionInfo:
    type: object
    required:
      - os
      - version
      - arch
      - builDate
      - revision
    properties:
      os:
        type: string
      version:
        type: string
      arch:
        type: string
      builDate:
        type: string
      revision:
        type: string
  osType:
    type: string
    enum:
      - Windows
      - WindowsServer
      - Android
      - iOS
      - Linux
      - macOS
  operatingSystem:
    type: object
    required:
      - type
      - versions
    properties:
      type:
        $ref: '#/definitions/osType'
      versions:
        type: array
        items:
          type: string
  operatingSystemArray:
    type: array
    minItems: 1
    items:
      $ref: '#/definitions/operatingSystem'
  process:
    type: object
    required:
      - osType
      - path
    properties:
      osType:
        $ref: '#/definitions/osType'
      path:
        type: string
      hashes:
        type: array
        items:
          type: string
      signerFingerprint:
        type: string
  postureCheckType:
    type: string
    enum:
      - OS
      - PROCESS
      - DOMAIN
      - MAC
  ###################################################################
  # Authentication
  ##################################################################
  password:
    type: string
    minLength: 5
    maxLength: 100
  password-nullable:
    type: string
    minLength: 5
    maxLength: 100
    x-nullable: true
  username:
    type: string
    minLength: 4
    maxLength: 100
  username-nullable:
    type: string
    minLength: 4
    maxLength: 100
    x-nullable: true
  authenticate:
    type: object
    description: A generic authenticate object meant for use with the /authenticate path. Required fields depend on authentication method.
    properties:
      username:
        $ref: '#/definitions/username'
      password:
        $ref: '#/definitions/password'
      envInfo:
        $ref: '#/definitions/envInfo'
      sdkInfo:
        $ref: '#/definitions/sdkInfo'
      configTypes:
        $ref: '#/definitions/configTypes'
  ###################################################################
  # Current Session
  ##################################################################
  apiSessionList:
    type: array
    items:
      $ref: '#/definitions/apiSessionDetail'
  apiSessionDetail:
    description: An API Session object
    type: object
    allOf:
      - $ref: '#/definitions/baseEntity'
      - type: object
        required:
          - token
          - identity
          - identityId
          - configTypes
          - ipAddress
        properties:
          token:
            type: string
          identity:
            $ref: '#/definitions/entityRef'
          identityId:
            type: string
          ipAddress:
            type: string
          configTypes:
            type: array
            items:
              type: string
  currentApiSessionDetail:
    description: An API Session object for the current API session
    type: object
    allOf:
      - $ref: '#/definitions/apiSessionDetail'
      - type: object
        required:
          - expiresAt
          - expirationSeconds
        properties:
          expiresAt:
            type: string
            format: date-time
          expirationSeconds:
            type: integer
  ###################################################################
  # Identities
  ##################################################################
  identityType:
    type: string
    enum:
      - User
      - Device
      - Service
  identityCreate:
    description: An identity to create
    type: object
    required:
      - name
      - type
      - isAdmin
    properties:
      name:
        type: string
      type:
        $ref: '#/definitions/identityType'
      isAdmin:
        type: boolean
      enrollment:
        type: object
        properties:
          ott:
            type: boolean
          updb:
            type: string
          ottca:
            type: string
      roleAttributes:
        $ref: '#/definitions/attributes'
      tags:
        $ref: '#/definitions/tags'
      defaultHostingPrecedence:
        $ref: '#/definitions/terminatorPrecedence'
      defaultHostingCost:
        $ref: '#/definitions/terminatorCost'
  identityUpdate:
    type: object
    required:
      - type
      - name
      - isAdmin
    properties:
      name:
        type: string
      type:
        $ref: '#/definitions/identityType'
      isAdmin:
        type: boolean
      roleAttributes:
        $ref: '#/definitions/attributes'
      tags:
        $ref: '#/definitions/tags'
      defaultHostingPrecedence:
        $ref: '#/definitions/terminatorPrecedence'
      defaultHostingCost:
        $ref: '#/definitions/terminatorCost'
  identityPatch:
    type: object
    properties:
      name:
        type: string
      type:
        $ref: '#/definitions/identityType'
      isAdmin:
        type: boolean
      roleAttributes:
        $ref: '#/definitions/attributes'
      tags:
        $ref: '#/definitions/tags'
      defaultHostingPrecedence:
        $ref: '#/definitions/terminatorPrecedence'
      defaultHostingCost:
        $ref: '#/definitions/terminatorCost'
  identityList:
    description: A list of identities
    type: array
    items:
      $ref: '#/definitions/identityDetail'
  identityDetail:
    description: Detail of a specific identity
    type: object
    allOf:
      - $ref: '#/definitions/baseEntity'
      - type: object
        required:
          - name
          - type
          - typeId
          - isDefaultAdmin
          - isAdmin
          - authenticators
          - enrollment
          - envInfo
          - sdkInfo
          - roleAttributes
          - hasEdgeRouterConnection
          - hasApiSession
        properties:
          name:
            type: string
          type:
            $ref: '#/definitions/entityRef'
          typeId:
            type: string
          isDefaultAdmin:
            type: boolean
          isAdmin:
            type: boolean
          authenticators:
            $ref: '#/definitions/identityAuthenticators'
          enrollment:
            $ref: '#/definitions/identityEnrollments'
          envInfo:
            $ref: '#/definitions/envInfo'
          sdkInfo:
            $ref: '#/definitions/sdkInfo'
          roleAttributes:
            $ref: '#/definitions/attributes'
          hasEdgeRouterConnection:
            type: boolean
          hasApiSession:
            type: boolean
          defaultHostingPrecedence:
            $ref: '#/definitions/terminatorPrecedence'
          defaultHostingCost:
            $ref: '#/definitions/terminatorCost'
  identityAuthenticators:
    type: object
    properties:
      updb:
        properties:
          username:
            type: string
        type: object
      cert:
        type: object
        properties:
          fingerprint:
            type: string
  identityEnrollments:
    type: object
    properties:
      updb:
        type: object
        properties:
          token:
            type: string
          jwt:
            type: string
          expiresAt:
            type: string
            format: date-time
      ott:
        type: object
        properties:
          token:
            type: string
          jwt:
            type: string
          expiresAt:
            type: string
            format: date-time
      ottca:
        type: object
        properties:
          token:
            type: string
          jwt:
            type: string
          caId:
            type: string
          ca:
            $ref: '#/definitions/entityRef'
          expiresAt:
            type: string
            format: date-time
  ###################################################################
  # Authenticator
  ##################################################################
  authenticatorCreate:
    description: Creates an authenticator for a specific identity which can be used for API authentication
    type: object
    required:
      - username
      - password
      - method
      - identityId
    properties:
      username:
        type: string
        description: The username that the identity will login with. Used only for method='updb'
      password:
        type: string
        description: The password the identity will login with, Used only for method='updb'
      method:
        type: string
        description: The type of authenticator to create; which will dictate which properties on this object are required.
      identityId:
        type: string
        description: The id of an existing identity that will be assigned this authenticator
      tags:
        $ref: '#/definitions/tags'
  authenticatorList:
    description: An array of authenticator resources
    type: array
    items:
      $ref: '#/definitions/authenticatorDetail'
  authenticatorDetail:
    description: A singular authenticator resource
    type: object
    allOf:
      - $ref: '#/definitions/baseEntity'
      - type: object
        required:
          - method
          - identityId
          - identity
        properties:
          method:
            type: string
          identityId:
            type: string
          identity:
            $ref: '#/definitions/entityRef'
          certPem:
            type: string
          fingerprint:
            type: string
          username:
            type: string
  authenticatorUpdate:
    description: All of the fields on an authenticator that will be updated
    type: object
    required:
      - username
      - password
    properties:
      username:
        $ref: '#/definitions/username'
      password:
        $ref: '#/definitions/password'
      tags:
        $ref: '#/definitions/tags'
  authenticatorPatch:
    description: All of the fields on an authenticator that may be updated
    type: object
    properties:
      username:
        $ref: '#/definitions/username-nullable'
      password:
        $ref: '#/definitions/password-nullable'
      tags:
        $ref: '#/definitions/tags'
  authenticatorUpdateWithCurrent:
    description: All of the fields on an authenticator that will be updated
    type: object
    allOf:
      - $ref: '#/definitions/authenticatorUpdate'
      - type: object
        required:
          - currentPassword
        properties:
          currentPassword:
            $ref: '#/definitions/password'
  authenticatorPatchWithCurrent:
    description: All of the fields on an authenticator that may be updated
    type: object
    allOf:
      - $ref: '#/definitions/authenticatorPatch'
      - type: object
        required:
          - currentPassword
        properties:
          currentPassword:
            $ref: '#/definitions/password'
  ###################################################################
  # Certificate Authorities
  ##################################################################
  caList:
    description: An array of Certificate Authority (CA) resources
    type: array
    items:
      $ref: '#/definitions/caDetail'
  caDetail:
    description: A Certificate Authority (CA) resource
    type: object
    allOf:
      - $ref: '#/definitions/baseEntity'
      - type: object
        required:
          - name
          - fingerprint
          - certPem
          - isVerified
          - isAutoCaEnrollmentEnabled
          - isOttCaEnrollmentEnabled
          - isAuthEnabled
          - identityRoles
          - identityNameFormat
        properties:
          name:
            type: string
          fingerprint:
            type: string
          certPem:
            type: string
          isVerified:
            type: boolean
            example: false
          verificationToken:
            type: string
            format: uuid
          isAutoCaEnrollmentEnabled:
            type: boolean
            example: true
          isOttCaEnrollmentEnabled:
            type: boolean
            example: true
          isAuthEnabled:
            type: boolean
            example: true
          identityRoles:
            $ref: '#/definitions/roles'
          identityNameFormat:
            type: string
  caCreate:
    description: A create Certificate Authority (CA) object
    type: object
    required:
      - name
      - certPem
      - isAutoCaEnrollmentEnabled
      - isOttCaEnrollmentEnabled
      - isAuthEnabled
      - identityRoles
    properties:
      name:
        type: string
        example: 'Test 3rd Party External CA'
      isAutoCaEnrollmentEnabled:
        type: boolean
        example: true
      isAuthEnabled:
        type: boolean
        example: true
      isOttCaEnrollmentEnabled:
        type: boolean
        example: true
      certPem:
        type: string
        example: '-----BEGIN CERTIFICATE-----\nMIICUjCCAdmgAwIBAgIJANooo7NB+dZZMAoGCCqGSM49BAMCMF4xCzAJBgNVBAYT\nAlVTMQswCQYDVQQIDAJOQzETMBEGA1UECgwKTmV0Rm91bmRyeTEtMCsGA1UEAwwk\nTmV0Rm91bmRyeSBaaXRpIEV4dGVybmFsIEFQSSBSb290IENBMB4XDTE4MTExNTEy\nNTcwOVoXDTM4MTExMDEyNTcwOVowXjELMAkGA1UEBhMCVVMxCzAJBgNVBAgMAk5D\nMRMwEQYDVQQKDApOZXRGb3VuZHJ5MS0wKwYDVQQDDCROZXRGb3VuZHJ5IFppdGkg\nRXh0ZXJuYWwgQVBJIFJvb3QgQ0EwdjAQBgcqhkjOPQIBBgUrgQQAIgNiAARwq61Z\nIaqbaw0PDt3frJZaHjkxfZhwYrykI1GlbRNd/jix03lVG9qvpN5Og9fQfFFcFmD/\n3vCE9S6O0npm0mADQxcBcxbMRAH5dtBuCuiJW6qAAbPgiM32vqSxBiFt0KejYzBh\nMB0GA1UdDgQWBBRx1OVGuc/jdltDc8YBtkw8Tbr4fjAfBgNVHSMEGDAWgBRx1OVG\nuc/jdltDc8YBtkw8Tbr4fjAPBgNVHRMBAf8EBTADAQH/MA4GA1UdDwEB/wQEAwIB\nhjAKBggqhkjOPQQDAgNnADBkAjBDRxNZUaIVpkQKnAgJukl3ysd3/i7Z6hDyIEms\nkllz/+ZvmdBp9iedV5o5BvJUggACMCv+UBFlJH7pmsOCo/F45Kk178YsCC7gaMxE\n1ZG1zveyMvsYsH04C9FndE6w2MLvlA==\n-----END CERTIFICATE-----'
      identityRoles:
        $ref: '#/definitions/roles'
      identityNameFormat:
        type: string
      tags:
        $ref: '#/definitions/tags'
  caUpdate:
    type: object
    required:
      - name
      - isAutoCaEnrollmentEnabled
      - isOttCaEnrollmentEnabled
      - isAuthEnabled
      - identityRoles
    properties:
      name:
        type: string
        example: My CA
      isAutoCaEnrollmentEnabled:
        type: boolean
        example: true
      isOttCaEnrollmentEnabled:
        type: boolean
        example: true
      isAuthEnabled:
        type: boolean
        example: true
      identityRoles:
        $ref: '#/definitions/roles'
      identityNameFormat:
        type: string
      tags:
        $ref: '#/definitions/tags'
  caPatch:
    type: object
    properties:
      name:
        type: string
        example: My CA
      isAutoCaEnrollmentEnabled:
        type: boolean
        example: true
      isOttCaEnrollmentEnabled:
        type: boolean
        example: true
      isAuthEnabled:
        type: boolean
        example: true
      identityRoles:
        $ref: '#/definitions/roles'
      identityNameFormat:
        type: string
      tags:
        $ref: '#/definitions/tags'
  ###################################################################
  # Config-Types
  ##################################################################
  configTypeList:
    description: An array of config-type resources
    type: array
    items:
      $ref: '#/definitions/configTypeDetail'
  configTypeDetail:
    description: A config-type resource
    type: object
    allOf:
      - $ref: '#/definitions/baseEntity'
      - type: object
        required:
          - name
          - schema
        properties:
          name:
            type: string
            example: ziti-tunneler-server.v1
          schema:
            description: A JSON schema to enforce configuration against
            type: object
            additionalProperties: true
  configTypeCreate:
    type: object
    description: A config-type create object
    required:
      - name
    properties:
      tags:
        $ref: '#/definitions/tags'
      name:
        type: string
        example: ziti-tunneler-server.v1
      schema:
        description: A JSON schema to enforce configuration against
        type: object
        additionalProperties: true
  configTypeUpdate:
    description: A config-type update object
    type: object
    required:
      - name
    properties:
      tags:
        $ref: '#/definitions/tags'
      name:
        type: string
        example: ziti-tunneler-server.v1
      schema:
        description: A JSON schema to enforce configuration against
        type: object
        additionalProperties: true
  configTypePatch:
    description: A config-type patch object
    type: object
    properties:
      tags:
        $ref: '#/definitions/tags'
      name:
        type: string
        example: ziti-tunneler-server.v1
      schema:
        description: A JSON schema to enforce configuration against
        type: object
        additionalProperties: true
  ###################################################################
  # Configs
  ##################################################################
  configList:
    description: An array of config resources
    type: array
    items:
      $ref: '#/definitions/configDetail'
  configDetail:
    description: A config resource
    type: object
    allOf:
      - $ref: '#/definitions/baseEntity'
      - type: object
        required:
          - name
          - configTypeId
          - configType
          - data
        properties:
          name:
            type: string
          configTypeId:
            type: string
          configType:
            $ref: '#/definitions/entityRef'
          data:
            type: object
            description: The data section of a config is based on the schema of its type
  configCreate:
    type: object
    description: A config create object
    required:
      - name
      - configTypeId
      - data
    properties:
      tags:
        $ref: '#/definitions/tags'
      name:
        type: string
        example: default.ziti-tunneler-server.v1
      configTypeId:
        type: string
        description: The id of a config-type that the data section will match
      data:
        type: object
        x-nullable: false
        additionalProperties: true
        description: Data payload is defined by the schema of the config-type defined in the type parameter
    example:
      name: test-config
      configTypeId: cea49285-6c07-42cf-9f52-09a9b115c783
      data:
        hostname: example.com
        port: 80
  configUpdate:
    type: object
    description: A config update object
    required:
      - name
      - data
    properties:
      tags:
        $ref: '#/definitions/tags'
      name:
        type: string
        example: default.ziti-tunneler-server.v1
      data:
        type: object
        x-nullable: false
        additionalProperties: true
        description: Data payload is defined by the schema of the config-type defined in the type parameter
    example:
      name: example-config-name
      data:
        hostname: example.com
        port: 80
  configPatch:
    type: object
    description: A config patch object
    properties:
      tags:
        $ref: '#/definitions/tags'
      name:
        type: string
        example: default.ziti-tunneler-server.v1
      data:
        type: object
        additionalProperties: true
        description: Data payload is defined by the schema of the config-type defined in the type parameter
    example:
      name: example-config-name
      data:
        hostname: example.com
        port: 80
  ###################################################################
  # Enrollments
  ##################################################################
  enrollmentDetail:
    type: object
    description: |
      An enrollment object. Enrolments are tied to identities and portentially a CA. Depending on the
      method, different fields are utilized. For example ottca enrollments use the `ca` field and updb enrollments
      use the username field, but not vice versa.
    allOf:
      - $ref: '#/definitions/baseEntity'
      - type: object
        required:
          - token
          - method
          - expiresAt
          - details
        properties:
          token:
            type: string
          method:
            type: string
          expiresAt:
            type: string
            format: 'date-time'
          identityId:
            type: string
          identity:
            $ref: '#/definitions/entityRef'
          edgeRouterId:
            type: string
          edgeRouter:
            $ref: '#/definitions/entityRef'
          transitRouterId:
            type: string
          transitRouter:
            $ref: '#/definitions/entityRef'
          username:
            type: string
          details:
            type: object
            additionalProperties:
              type: string
    example:
      id: 624fa53f-7629-4a7a-9e38-c1f4ce322c1d
      createdAt: '0001-01-01T00:00:00Z'
      updatedAt: '0001-01-01T00:00:00Z'
      _links:
        self:
          href: './enrollments/624fa53f-7629-4a7a-9e38-c1f4ce322c1d'
      tags:
      token: 1e727c8f-07e4-4a1d-a8b0-da0c7a01c6e1
      method: updb
      expiresAt: '2020-03-11T20:20:24.0055543Z'
      identity:
        urlName: identities
        id: f047ac96-dc3a-408a-a6f2-0ba487c08ef9
        name: updb--0f245140-7f2e-4326-badf-6aba55e52475
        _links:
          self:
            href: './identities/f047ac96-dc3a-408a-a6f2-0ba487c08ef9'
      ca:
      username: example-username
  enrollmentList:
    description: An array of enrollment resources
    type: array
    items:
      $ref: '#/definitions/enrollmentDetail'
  ###################################################################
  # Edge Routers
  ##################################################################
  edgeRouterCreate:
    description: An edge router create object
    type: object
    required:
      - name
    properties:
      name:
        type: string
      roleAttributes:
        $ref: '#/definitions/attributes'
      tags:
        $ref: '#/definitions/tags'
  edgeRouterUpdate:
    description: An edge router update object
    type: object
    required:
      - name
    properties:
      name:
        type: string
      roleAttributes:
        $ref: '#/definitions/attributes'
      tags:
        $ref: '#/definitions/tags'
  edgeRouterPatch:
    description: An edge router patch object
    type: object
    properties:
      name:
        type: string
      roleAttributes:
        $ref: '#/definitions/attributes'
      tags:
        $ref: '#/definitions/tags'
  edgeRouterList:
    description: A list of edge router resources
    type: array
    items:
      $ref: '#/definitions/edgeRouterDetail'
  edgeRouterDetail:
    description: A detail edge router resource
    type: object
    allOf:
      - $ref: '#/definitions/baseEntity'
      - type: object
        required:
          - name
          - isVerified
          - isOnline
          - hostname
          - supportedProtocols
          - roleAttributes
          - os
          - version
          - arch
          - builDate
          - revision
        properties:
          name:
            type: string
          isVerified:
            type: boolean
          isOnline:
            type: boolean
          enrollmentToken:
            type: string
            x-nullable: true
          enrollmentJwt:
            type: string
            x-nullable: true
          enrollmentCreatedAt:
            type: string
            format: date-time
            x-nullable: true
          enrollmentExpiresAt:
            type: string
            format: date-time
            x-nullable: true
          hostname:
            type: string
          supportedProtocols:
            additionalProperties:
              type: string
            type: object
          roleAttributes:
            $ref: '#/definitions/attributes'
          fingerprint:
            type: string
          versionInfo:
            $ref: '#/definitions/versionInfo'
    example:
      id: b0766b8d-bd1a-4d28-8415-639b29d3c83d
      createdAt: '2020-03-16T17:13:31.5807454Z'
      updatedAt: '2020-03-16T17:13:31.5807454Z'
      _links:
        edge-router-policies:
          href: "./edge-routers/b0766b8d-bd1a-4d28-8415-639b29d3c83d/edge-routers"
        self:
          href: "./edge-routers/b0766b8d-bd1a-4d28-8415-639b29d3c83d"
      tags: { }
      name: TestRouter-e33c837f-3222-4b40-bcd6-b3458fd5156e
      fingerprint:
      roleAttributes:
        - eastCoast
        - sales
        - test
      isVerified: false
      isOnline: false
      enrollmentToken: 30a1f0ea-d39b-4aae-b852-304cf1c30d1f
      enrollmentJwt: 'eyJhbGciOiJSUzI1NiIsInR5cCI6IkpXVCJ9.eyJlbSI6ImVyb3R0IiwiZXhwIjoxNTg0Mzc5MTExLCJpc3MiOiJodHRwczovL
      2xvY2FsaG9zdDoxMjgwIiwianRpIjoiMzBhMWYwZWEtZDM5Yi00YWFlLWI4NTItMzA0Y2YxYzMwZDFmIiwic3ViIjoiYjA3NjZiOGQtYmQxYS00ZDI
      4LTg0MTUtNjM5YjI5ZDNjODNkIn0.UsyQhCPORQ5tQnYWY7S88LNvV9iFS5Hy-P4aJaClZzEICobKgnQoyQblJcdMvk3cGKwyFqAnQtt0tDZkb8tHz
      Vqyv6bilHcAFuMRrdwXRqdXquabSN5geu2qBUnyzL7Mf2X85if8sbMida6snB4oLZsVRF3CRn4ODBJdeiVJ_Z4rgD-zW2IwtXPApT7ALyiiw2cN4EH
      8pqQ7tpZKqztE0PGEbBQFPGKUFnm7oXyvSUo17EsFJUv5gUlBzfKKGolh5io4ptp22HZrqsqSnqDSOnYEZHonr5Yljuwiktrlh-JKiK6GGns5OAJMP
      dO9lgM4yHSpF2ILbqhWMV93Y3zMOg'
      enrollmentCreatedAt: '2020-03-16T17:13:31.5777637Z'
      enrollmentExpiresAt: '2020-03-16T17:18:31.5777637Z'
      hostname: ''
      supportedProtocols: { }
  ###################################################################
  # Edge Router Policies
  ##################################################################
  edgeRouterPolicyCreate:
    required:
      - name
    properties:
      name:
        type: string
      semantic:
        $ref: '#/definitions/semantic'
      edgeRouterRoles:
        $ref: '#/definitions/roles'
      identityRoles:
        $ref: '#/definitions/roles'
      tags:
        $ref: '#/definitions/tags'
  edgeRouterPolicyUpdate:
    required:
      - name
    properties:
      name:
        type: string
      semantic:
        $ref: '#/definitions/semantic'
      edgeRouterRoles:
        $ref: '#/definitions/roles'
      identityRoles:
        $ref: '#/definitions/roles'
      tags:
        $ref: '#/definitions/tags'
  edgeRouterPolicyPatch:
    properties:
      name:
        type: string
      semantic:
        $ref: '#/definitions/semantic'
      edgeRouterRoles:
        $ref: '#/definitions/roles'
      identityRoles:
        $ref: '#/definitions/roles'
      tags:
        $ref: '#/definitions/tags'
  edgeRouterPolicyList:
    type: array
    items:
      $ref: '#/definitions/edgeRouterPolicyDetail'
  edgeRouterPolicyDetail:
    type: object
    allOf:
      - $ref: '#/definitions/baseEntity'
      - type: object
        required:
          - name
          - semantic
          - edgeRouterRoles
          - edgeRouterRolesDisplay
          - identityRoles
          - identityRolesDisplay
        properties:
          name:
            type: string
          semantic:
            $ref: '#/definitions/semantic'
          edgeRouterRoles:
            $ref: '#/definitions/roles'
          edgeRouterRolesDisplay:
            $ref: '#/definitions/namedRoles'
          identityRoles:
            $ref: '#/definitions/roles'
          identityRolesDisplay:
            $ref: '#/definitions/namedRoles'
  ###################################################################
  # Service Policies
  ##################################################################
  servicePolicyList:
    type: array
    items:
      $ref: '#/definitions/servicePolicyDetail'
  servicePolicyDetail:
    type: object
    allOf:
      - $ref: '#/definitions/baseEntity'
      - type: object
        required:
          - name
          - type
          - semantic
          - serviceRoles
          - serviceRolesDisplay
          - identityRoles
          - identityRolesDisplay
          - postureCheckRoles
          - postureCheckRolesDisplay
        properties:
          name:
            type: string
          type:
            $ref: '#/definitions/dialBind'
          semantic:
            $ref: '#/definitions/semantic'
          serviceRoles:
            $ref: '#/definitions/roles'
          serviceRolesDisplay:
            $ref: '#/definitions/namedRoles'
          identityRoles:
            $ref: '#/definitions/roles'
          identityRolesDisplay:
            $ref: '#/definitions/namedRoles'
          postureCheckRoles:
            $ref: '#/definitions/roles'
          postureCheckRolesDisplay:
            $ref: '#/definitions/namedRoles'
  servicePolicyCreate:
    type: object
    required:
      - name
      - type
    properties:
      tags:
        $ref: '#/definitions/tags'
      name:
        type: string
      type:
        $ref: '#/definitions/dialBind'
      semantic:
        $ref: '#/definitions/semantic'
      serviceRoles:
        $ref: '#/definitions/roles'
      identityRoles:
        $ref: '#/definitions/roles'
      postureCheckRoles:
        $ref: '#/definitions/roles'
  servicePolicyUpdate:
    type: object
    required:
      - name
      - type
    properties:
      tags:
        $ref: '#/definitions/tags'
      name:
        type: string
      type:
        $ref: '#/definitions/dialBind'
      semantic:
        $ref: '#/definitions/semantic'
      serviceRoles:
        $ref: '#/definitions/roles'
      identityRoles:
        $ref: '#/definitions/roles'
      postureCheckRoles:
        $ref: '#/definitions/roles'
  servicePolicyPatch:
    type: object
    properties:
      tags:
        $ref: '#/definitions/tags'
      name:
        type: string
      type:
        $ref: '#/definitions/dialBind'
      semantic:
        $ref: '#/definitions/semantic'
      serviceRoles:
        $ref: '#/definitions/roles'
      identityRoles:
        $ref: '#/definitions/roles'
      postureCheckRoles:
        $ref: '#/definitions/roles'
  ###################################################################
  # Services
  ##################################################################
  serviceList:
    type: array
    items:
      $ref: '#/definitions/serviceDetail'
  serviceDetail:
    type: object
    allOf:
      - $ref: '#/definitions/baseEntity'
      - type: object
        required:
          - name
          - terminatorStrategy
          - roleAttributes
          - permissions
          - configs
          - config
          - encryptionRequired
          - postureQueries
        properties:
          name:
            type: string
          terminatorStrategy:
            type: string
          roleAttributes:
            $ref: '#/definitions/attributes'
          permissions:
            $ref: '#/definitions/dialBindArray'
          configs:
            type: array
            items:
              type: string
          config:
            type: object
            additionalProperties:
              type: object
              additionalProperties:
                type: object
            description: map of config data for this service keyed by the config type name. Only configs of the types requested will be returned.
          encryptionRequired:
            type: boolean
          postureQueries:
            type: array
            items:
              $ref: '#/definitions/postureQueries'
  serviceCreate:
    type: object
    required:
      - name
      - encryptionRequired
    properties:
      name:
        type: string
      terminatorStrategy:
        type: string
      roleAttributes:
        type: array
        items:
          type: string
      configs:
        type: array
        items:
          type: string
      encryptionRequired:
        type: boolean
      tags:
        $ref: '#/definitions/tags'
  serviceUpdate:
    type: object
    required:
      - name
    properties:
      name:
        type: string
      terminatorStrategy:
        type: string
      roleAttributes:
        type: array
        items:
          type: string
      configs:
        type: array
        items:
          type: string
      encryptionRequired:
        type: boolean
      tags:
        $ref: '#/definitions/tags'
  servicePatch:
    type: object
    properties:
      name:
        type: string
      terminatorStrategy:
        type: string
      roleAttributes:
        type: array
        items:
          type: string
      configs:
        type: array
        items:
          type: string
      encryptionRequired:
        type: boolean
      tags:
        $ref: '#/definitions/tags'
  ###################################################################
  # Geo Regions
  ##################################################################
  geoRegionList:
    type: array
    items:
      $ref: '#/definitions/geoRegionDetail'
  geoRegionDetail:
    type: object
    allOf:
      - $ref: '#/definitions/baseEntity'
      - type: object
        required:
          - name
        properties:
          name:
            type: string
  ###################################################################
  # Identity-Types
  ##################################################################
  identityTypeList:
    type: array
    items:
      $ref: '#/definitions/identityDetail'
  identityTypeDetail:
    type: object
    allOf:
      - $ref: '#/definitions/baseEntity'
      - type: object
        properties:
          name:
            type: string
  ###################################################################
  # Service Configs
  ##################################################################
  serviceConfigList:
    type: array
    items:
      $ref: '#/definitions/serviceConfigDetail'
  serviceConfigDetail:
    type: object
    required:
      - serviceId
      - service
      - configId
      - config
    properties:
      serviceId:
        type: string
      service:
        $ref: '#/definitions/entityRef'
      configId:
        type: string
      config:
        $ref: '#/definitions/entityRef'
    example:
      service:
        urlName: services
        id: 913a8c63-17a6-44d7-82b3-9f6eb997cf8e
        name: netcat4545-egress-r2
        _links:
          self:
            href: "./services/913a8c63-17a6-44d7-82b3-9f6eb997cf8e"
      config:
        urlName: configs
        id: 13347602-ba34-4ff7-8082-e533ba945744
        name: test-config-02fade09-fcc3-426c-854e-18539726bdc6
        _links:
          self:
            href: "./identities/13347602-ba34-4ff7-8082-e533ba945744"
  serviceConfigAssign:
    type: object
    required:
      - serviceId
      - configId
    properties:
      serviceId:
        type: string
      configId:
        type: string
  serviceConfigsAssignList:
    type: array
    items:
      $ref: '#/definitions/serviceConfigAssign'
  ###################################################################
  # Service Edge Router Policies
  ##################################################################
  serviceEdgeRouterPolicyList:
    type: array
    items:
      $ref: '#/definitions/serviceEdgeRouterPolicyDetail'
  serviceEdgeRouterPolicyDetail:
    type: object
    allOf:
      - $ref: '#/definitions/baseEntity'
      - type: object
        required:
          - name
          - semantic
          - edgeRouterRoles
          - edgeRouterRolesDisplay
          - serviceRoles
          - serviceRolesDisplay
        properties:
          name:
            type: string
          semantic:
            $ref: '#/definitions/semantic'
          edgeRouterRoles:
            $ref: '#/definitions/roles'
          edgeRouterRolesDisplay:
            $ref: '#/definitions/namedRoles'
          serviceRoles:
            $ref: '#/definitions/roles'
          serviceRolesDisplay:
            $ref: '#/definitions/namedRoles'
  serviceEdgeRouterPolicyCreate:
    type: object
    required:
      - name
    properties:
      tags:
        $ref: '#/definitions/tags'
      name:
        type: string
      semantic:
        $ref: '#/definitions/semantic'
      edgeRouterRoles:
        $ref: '#/definitions/roles'
      serviceRoles:
        $ref: '#/definitions/roles'
  serviceEdgeRouterPolicyUpdate:
    type: object
    required:
      - name
    properties:
      tags:
        $ref: '#/definitions/tags'
      name:
        type: string
      semantic:
        $ref: '#/definitions/semantic'
      edgeRouterRoles:
        $ref: '#/definitions/roles'
      serviceRoles:
        $ref: '#/definitions/roles'
  serviceEdgeRouterPolicyPatch:
    type: object
    properties:
      tags:
        $ref: '#/definitions/tags'
      name:
        type: string
      semantic:
        $ref: '#/definitions/semantic'
      edgeRouterRoles:
        $ref: '#/definitions/roles'
      serviceRoles:
        $ref: '#/definitions/roles'
  ###################################################################
  # Sessions
  ##################################################################
  sessionCreate:
    type: object
    properties:
      serviceId:
        type: string
      type:
        $ref: '#/definitions/dialBind'
      tags:
        $ref: '#/definitions/tags'
  sessionList:
    type: array
    items:
      $ref: '#/definitions/sessionDetail'
  sessionDetail:
    type: object
    allOf:
      - $ref: '#/definitions/baseEntity'
      - type: object
        required:
          - type
          - apiSessionId
          - apiSession
          - serviceId
          - service
          - token
          - edgeRouters
        properties:
          type:
            $ref: '#/definitions/dialBind'
          token:
            type: string
          apiSessionId:
            type: string
          apiSession:
            $ref: '#/definitions/entityRef'
          serviceId:
            type: string
          service:
            $ref: '#/definitions/entityRef'
          edgeRouters:
            type: array
            items:
              $ref: '#/definitions/sessionEdgeRouter'
  sessionEdgeRouter:
    type: object
    properties:
      hostname:
        type: string
      name:
        type: string
      urls:
        type: object
        additionalProperties:
          type: string
  apiErrorEnvelope:
    type: object
    required:
      - meta
      - error
    properties:
      meta:
        $ref: '#/definitions/meta'
      error:
        $ref: '#/definitions/apiError'
  apiError:
    type: object
    properties:
      args:
        $ref: '#/definitions/apiErrorArgs'
      causeMessage:
        type: string
      code:
        type: string
      message:
        type: string
      requestId:
        type: string
      cause:
        $ref: '#/definitions/apiErrorCause'
  apiFieldError:
    type: object
    properties:
      reason:
        type: string
      field:
        type: string
      value:
        type: string
  apiErrorCause:
    allOf:
      - $ref: '#/definitions/apiFieldError'
      - $ref: '#/definitions/apiError'
  apiErrorArgs:
    type: object
    properties:
      urlVars:
        properties: { }
        additionalProperties:
          type: string
        type: object
  empty:
    type: object
    required:
      - meta
      - data
    properties:
      meta:
        $ref: '#/definitions/meta'
      data:
        type: object
        example: { }
  meta:
    type: object
    properties:
      filterableFields:
        type: array
        items:
          type: string
        x-omitempty: true
      pagination:
        $ref: '#/definitions/pagination'
      apiEnrolmentVersion:
        type: string
      apiVersion:
        type: string
  createEnvelope:
    type: object
    properties:
      meta:
        $ref: '#/definitions/meta'
      data:
        $ref: '#/definitions/createLocation'
  createLocation:
    type: object
    properties:
      _links:
        $ref: '#/definitions/links'
      id:
        type: string
  sessionCreateEnvelope:
    type: object
    properties:
      meta:
        $ref: '#/definitions/meta'
      data:
        $ref: '#/definitions/sessionDetail'
  enrollmentCertsEnvelope:
    type: object
    properties:
      meta:
        $ref: '#/definitions/meta'
      data:
        $ref: '#/definitions/enrollmentCerts'
  version:
    type: object
    properties:
      buildDate:
        type: string
        example: '2020-02-11 16:09:08'
      revision:
        type: string
        example: 'ea556fc18740'
      runtimeVersion:
        type: string
        example: 'go1.13.5'
      version:
        type: string
        example: 'v0.9.0'
      apiVersions:
        type: object
        additionalProperties:
          type: object
          additionalProperties:
            $ref: '#/definitions/apiVersion'
  apiVersion:
    type: object
    required:
      - path
    properties:
      version:
        type: string
      path:
        type: string
  protocol:
    type: object
    required:
      - address
    properties:
      address:
        type: string
  listSummaryCounts:
    type: object
    additionalProperties:
      type: integer
  listProtocols:
    type: object
    additionalProperties:
      $ref: '#/definitions/protocol'
  enrollmentCerts:
    type: object
    properties:
      serverCert:
        type: string
        description: A PEM encoded set of certificates to use as the servers chain
      cert:
        type: string
        description: A PEM encoded cert for the server
      ca:
        type: string
        description: A PEM encoded set of CA certificates to trust
  currentAPISessionDetailEnvelope:
    type: object
    required:
      - meta
      - data
    properties:
      meta:
        $ref: '#/definitions/meta'
      data:
        $ref: '#/definitions/currentApiSessionDetail'
  currentIdentityDetailEnvelope:
    type: object
    required:
      - meta
      - data
    properties:
      meta:
        $ref: '#/definitions/meta'
      data:
        $ref: '#/definitions/identityDetail'
  listAPISessionsEnvelope:
    required:
      - meta
      - data
    properties:
      meta:
        $ref: '#/definitions/meta'
      data:
        $ref: '#/definitions/apiSessionList'
  listCurrentAPISessionCertificatesEnvelope:
    required:
      - meta
      - data
    properties:
      meta:
        $ref: '#/definitions/meta'
      data:
        $ref: '#/definitions/currentApiSessionCertificateList'
  createCurrentApiSessionCertificateEnvelope:
    required:
      - meta
      - data
    properties:
      meta:
        $ref: '#/definitions/meta'
      data:
        $ref: '#/definitions/currentApiSessionCertificateCreateResponse'
  detailCurrentApiSessionCertificateEnvelope:
    required:
      - meta
      - data
    properties:
      meta:
        $ref: '#/definitions/meta'
      data:
        $ref: '#/definitions/currentApiSessionCertificateDetail'
  detailAPISessionEnvelope:
    required:
      - meta
      - data
    type: object
    properties:
      meta:
        $ref: '#/definitions/meta'
      data:
        $ref: '#/definitions/apiSessionDetail'
  listAuthenticatorsEnvelope:
    type: object
    properties:
      meta:
        $ref: '#/definitions/meta'
      data:
        $ref: '#/definitions/authenticatorList'
  detailAuthenticatorEnvelope:
    type: object
    required:
      - meta
      - data
    properties:
      meta:
        $ref: '#/definitions/meta'
      data:
        $ref: '#/definitions/authenticatorDetail'
  listCasEnvelope:
    type: object
    required:
      - meta
      - data
    properties:
      meta:
        $ref: '#/definitions/meta'
      data:
        $ref: '#/definitions/caList'
  detailCaEnvelope:
    type: object
    required:
      - meta
      - data
    properties:
      meta:
        $ref: '#/definitions/meta'
      data:
        $ref: '#/definitions/caDetail'
  listConfigTypesEnvelope:
    type: object
    required:
      - meta
      - data
    properties:
      meta:
        $ref: '#/definitions/meta'
      data:
        $ref: '#/definitions/configTypeList'
  detailConfigTypeEnvelope:
    type: object
    required:
      - meta
      - data
    properties:
      meta:
        $ref: '#/definitions/meta'
      data:
        $ref: '#/definitions/configTypeDetail'
  listConfigsEnvelope:
    type: object
    required:
      - meta
      - data
    properties:
      meta:
        $ref: '#/definitions/meta'
      data:
        $ref: '#/definitions/configList'
  detailConfigEnvelope:
    type: object
    required:
      - meta
      - data
    properties:
      meta:
        $ref: '#/definitions/meta'
      data:
        $ref: '#/definitions/configDetail'
  listVersionEnvelope:
    type: object
    required:
      - meta
      - data
    properties:
      meta:
        $ref: '#/definitions/meta'
      data:
        $ref: '#/definitions/version'
  listSummaryCountsEnvelope:
    type: object
    required:
      - meta
      - data
    properties:
      meta:
        $ref: '#/definitions/meta'
      data:
        $ref: '#/definitions/listSummaryCounts'
  listProtocolsEnvelope:
    type: object
    required:
      - meta
      - data
    properties:
      meta:
        $ref: '#/definitions/meta'
      data:
        $ref: '#/definitions/listProtocols'
  listEnrollmentsEnvelope:
    type: object
    required:
      - meta
      - data
    properties:
      meta:
        $ref: '#/definitions/meta'
      data:
        $ref: '#/definitions/enrollmentList'
  detailEnrollmentEnvelope:
    type: object
    required:
      - meta
      - data
    properties:
      meta:
        $ref: '#/definitions/meta'
      data:
        $ref: '#/definitions/enrollmentDetail'
  listEdgeRoutersEnvelope:
    type: object
    required:
      - meta
      - data
    properties:
      meta:
        $ref: '#/definitions/meta'
      data:
        $ref: '#/definitions/edgeRouterList'
  detailedEdgeRouterEnvelope:
    type: object
    required:
      - meta
      - data
    properties:
      meta:
        $ref: '#/definitions/meta'
      data:
        $ref: '#/definitions/edgeRouterDetail'
  listEdgeRouterPoliciesEnvelope:
    type: object
    required:
      - meta
      - data
    properties:
      meta:
        $ref: '#/definitions/meta'
      data:
        $ref: '#/definitions/edgeRouterPolicyList'
  detailEdgeRouterPolicyEnvelope:
    type: object
    required:
      - meta
      - data
    properties:
      meta:
        $ref: '#/definitions/meta'
      data:
        $ref: '#/definitions/edgeRouterPolicyDetail'
  listServicePoliciesEnvelope:
    type: object
    required:
      - meta
      - data
    properties:
      meta:
        $ref: '#/definitions/meta'
      data:
        $ref: '#/definitions/servicePolicyList'
  detailServicePolicyEnvelop:
    type: object
    required:
      - meta
      - data
    properties:
      meta:
        $ref: '#/definitions/meta'
      data:
        $ref: '#/definitions/servicePolicyDetail'
  listServicesEnvelope:
    type: object
    required:
      - meta
      - data
    properties:
      meta:
        $ref: '#/definitions/meta'
      data:
        $ref: '#/definitions/serviceList'
  detailServiceEnvelope:
    type: object
    required:
      - meta
      - data
    properties:
      meta:
        $ref: '#/definitions/meta'
      data:
        $ref: '#/definitions/serviceDetail'
  listIdentitiesEnvelope:
    type: object
    required:
      - meta
      - data
    properties:
      meta:
        $ref: '#/definitions/meta'
      data:
        $ref: '#/definitions/identityList'
  detailIdentityEnvelope:
    type: object
    required:
      - meta
      - data
    properties:
      meta:
        $ref: '#/definitions/meta'
      data:
        $ref: '#/definitions/identityDetail'
  listGeoRegionsEnvelope:
    type: object
    required:
      - meta
      - data
    properties:
      meta:
        $ref: '#/definitions/meta'
      data:
        $ref: '#/definitions/geoRegionList'
  detailGeoRegionEnvelope:
    type: object
    required:
      - meta
      - data
    properties:
      meta:
        $ref: '#/definitions/meta'
      data:
        $ref: '#/definitions/geoRegionDetail'
  listIdentityTypesEnvelope:
    type: object
    required:
      - meta
      - data
    properties:
      meta:
        $ref: '#/definitions/meta'
      data:
        $ref: '#/definitions/identityTypeList'
  detailIdentityTypeEnvelope:
    type: object
    required:
      - meta
      - data
    properties:
      meta:
        $ref: '#/definitions/meta'
      data:
        $ref: '#/definitions/identityTypeDetail'
  listServiceConfigsEnvelope:
    type: object
    required:
      - meta
      - data
    properties:
      meta:
        $ref: '#/definitions/meta'
      data:
        $ref: '#/definitions/serviceConfigList'
  listServiceEdgeRouterPoliciesEnvelope:
    type: object
    required:
      - meta
      - data
    properties:
      meta:
        $ref: '#/definitions/meta'
      data:
        $ref: '#/definitions/serviceEdgeRouterPolicyList'
  detailServiceEdgePolicyEnvelope:
    type: object
    required:
      - meta
      - data
    properties:
      meta:
        $ref: '#/definitions/meta'
      data:
        $ref: '#/definitions/serviceEdgeRouterPolicyDetail'
  listSessionsEnvelope:
    type: object
    required:
      - meta
      - data
    properties:
      meta:
        $ref: '#/definitions/meta'
      data:
        $ref: '#/definitions/sessionList'
  detailSessionEnvelope:
    type: object
    required:
      - meta
      - data
    properties:
      meta:
        $ref: '#/definitions/meta'
      data:
        $ref: '#/definitions/sessionDetail'
  envInfo:
    description: Environment information an authenticating client may provide
    properties:
      os:
        type: string
      arch:
        type: string
      osRelease:
        type: string
      osVersion:
        type: string
    type: object
  sdkInfo:
    description: SDK information an authenticating client may provide
    properties:
      type:
        type: string
      branch:
        type: string
      version:
        type: string
      revision:
        type: string
    type: object
  configTypes:
    description: Specific configuration types that should be returned
    type: array
    items:
      type: string
  pagination:
    type: object
    required:
      - limit
      - offset
      - totalCount
    properties:
      limit:
        type: number
        format: int64
      offset:
        type: number
        format: int64
      totalCount:
        type: number
        format: int64
  ###################################################################
  # Terminators
  ##################################################################
  listTerminatorsEnvelope:
    type: object
    required:
      - meta
      - data
    properties:
      meta:
        $ref: '#/definitions/meta'
      data:
        $ref: '#/definitions/terminatorList'
  detailTerminatorEnvelope:
    type: object
    required:
      - meta
      - data
    properties:
      meta:
        $ref: '#/definitions/meta'
      data:
        $ref: '#/definitions/terminatorDetail'
  terminatorList:
    type: array
    items:
      $ref: '#/definitions/terminatorDetail'
  terminatorDetail:
    type: object
    allOf:
      - $ref: '#/definitions/baseEntity'
      - type: object
        required:
          - serviceId
          - service
          - routerId
          - router
          - binding
          - address
          - identity
          - cost
          - precedence
          - dynamicCost
        properties:
          serviceId:
            type: string
          service:
            $ref: '#/definitions/entityRef'
          routerId:
            type: string
          router:
            $ref: '#/definitions/entityRef'
          binding:
            type: string
          address:
            type: string
          identity:
            type: string
          cost:
            $ref: '#/definitions/terminatorCost'
          precedence:
            $ref: '#/definitions/terminatorPrecedence'
          dynamicCost:
            $ref: '#/definitions/terminatorCost'
  terminatorDetailLimited:
    type: object
    allOf:
      - $ref: '#/definitions/baseEntity'
      - type: object
        required:
          - serviceId
          - service
          - routerId
          - identity
        properties:
          serviceId:
            type: string
          service:
            $ref: '#/definitions/entityRef'
          routerId:
            type: string
          identity:
            type: string

  terminatorCreate:
    type: object
    required:
      - service
      - router
      - address
      - binding
    properties:
      service:
        type: string
      router:
        type: string
      binding:
        type: string
      address:
        type: string
      identity:
        type: string
      identitySecret:
        type: string
        format: byte
      cost:
        $ref: '#/definitions/terminatorCost'
      precedence:
        $ref: '#/definitions/terminatorPrecedence'
      tags:
        $ref: '#/definitions/tags'
  terminatorUpdate:
    type: object
    required:
      - service
      - router
      - address
      - binding
    properties:
      service:
        type: string
      router:
        type: string
      binding:
        type: string
      address:
        type: string
      cost:
        $ref: '#/definitions/terminatorCost'
      precedence:
        $ref: '#/definitions/terminatorPrecedence'
      tags:
        $ref: '#/definitions/tags'
  terminatorPatch:
    type: object
    properties:
      service:
        type: string
      router:
        type: string
      binding:
        type: string
      address:
        type: string
      cost:
        $ref: '#/definitions/terminatorCost'
      precedence:
        $ref: '#/definitions/terminatorPrecedence'
      tags:
        $ref: '#/definitions/tags'
  ###################################################################
  # Specs
  ##################################################################
  listSpecsEnvelope:
    type: object
    required:
      - meta
      - data
    properties:
      meta:
        $ref: '#/definitions/meta'
      data:
        $ref: '#/definitions/specList'
  detailSpecEnvelope:
    type: object
    required:
      - meta
      - data
    properties:
      meta:
        $ref: '#/definitions/meta'
      data:
        $ref: '#/definitions/specDetail'
  detailSpecBodyEnvelope:
    type: object
    required:
      - meta
      - data
    properties:
      meta:
        $ref: '#/definitions/meta'
      data:
        $ref: '#/definitions/specBodyDetail'
  specList:
    type: array
    items:
      $ref: '#/definitions/specDetail'
  specDetail:
    type: object
    allOf:
      - $ref: '#/definitions/baseEntity'
      - type: object
        required:
          - name
        properties:
          name:
            type: string
  specBodyDetail:
    type: string

  listRoleAttributesEnvelope:
    type: object
    required:
      - meta
      - data
    properties:
      meta:
        $ref: '#/definitions/meta'
      data:
        $ref: '#/definitions/roleAttributesList'

  roleAttributesList:
    description: An array of role attributes
    type: array
    items:
      type: string

  getIdentityPolicyAdviceEnvelope:
    type: object
    required:
      - meta
      - data
    properties:
      meta:
        $ref: '#/definitions/meta'
      data:
        $ref: '#/definitions/policyAdvice'

  policyAdvice:
    type: "object"
    properties:
      identityId:
        type: "string"
      identity:
        $ref: '#/definitions/entityRef'
      serviceId:
        type: "string"
      service:
        $ref: '#/definitions/entityRef'
      isBindAllowed:
        type: "boolean"
      isDialAllowed:
        type: "boolean"
      identityRouterCount:
        type: "number"
        format: int32
      serviceRouterCount:
        type: "number"
        format: int32
      commonRouters:
        type: "array"
        items:
          $ref: '#/definitions/routerEntityRef'

  routerEntityRef:
    type: object
    allOf:
      - $ref: '#/definitions/entityRef'
      - type: object
        required:
          - isOnline
        properties:
          isOnline:
            type: boolean

  ###################################################################
  # Transit Routers
  ##################################################################
  listTransitRoutersEnvelope:
    type: object
    required:
      - meta
      - data
    properties:
      meta:
        $ref: '#/definitions/meta'
      data:
        $ref: '#/definitions/transitRouterList'
  detailTransitRouterEnvelope:
    type: object
    required:
      - meta
      - data
    properties:
      meta:
        $ref: '#/definitions/meta'
      data:
        $ref: '#/definitions/transitRouterDetail'
  transitRouterList:
    type: array
    items:
      $ref: '#/definitions/transitRouterDetail'
  transitRouterDetail:
    type: object
    allOf:
      - $ref: '#/definitions/baseEntity'
      - type: object
        required:
          - name
          - isVerified
          - isOnline
          - fingerprint
        properties:
          name:
            type: string
          fingerprint:
            type: string
          isVerified:
            type: boolean
          isOnline:
            type: boolean
          enrollmentToken:
            type: string
            x-nullable: true
          enrollmentJwt:
            type: string
            x-nullable: true
          enrollmentCreatedAt:
            type: string
            format: date-time
            x-nullable: true
          enrollmentExpiresAt:
            type: string
            format: date-time
            x-nullable: true
  transitRouterCreate:
    type: object
    required:
      - name
    properties:
      name:
        type: string
      tags:
        $ref: '#/definitions/tags'
  transitRouterUpdate:
    type: object
    required:
      - name
    properties:
      name:
        type: string
      tags:
        $ref: '#/definitions/tags'
  transitRouterPatch:
    type: object
    properties:
      name:
        type: string
      tags:
        $ref: '#/definitions/tags'
  terminatorCost:
    type: integer
    minimum: 0
    maximum: 65535
    x-nullable: true
  terminatorPrecedence:
    type: string
    enum:
      - default
      - required
      - failed
  dataIntegrityCheckResultEnvelope:
    type: object
    required:
      - meta
      - data
    properties:
      meta:
        $ref: '#/definitions/meta'
      data:
        $ref: '#/definitions/dataIntegrityCheckDetailList'
  dataIntegrityCheckDetailList:
    type: array
    items:
      $ref: '#/definitions/dataIntegrityCheckDetail'
  dataIntegrityCheckDetail:
    type: object
    required:
      - description
      - fixed
    properties:
      description:
        type: string
      fixed:
        type: boolean

  ###################################################################
  # Posture Data
  ##################################################################
  getIdentityPostureDataEnvelope:
    type: object
    required:
      - meta
      - data
    properties:
      meta:
        $ref: '#/definitions/meta'
      data:
        $ref: '#/definitions/postureData'

  postureData:
    type: object
    additionalProperties: true

  ###################################################################
  # Posture Query
  ##################################################################
  postureQueries:
    type: object
    required:
      - policyId
      - isPassing
      - postureQueries
    properties:
      policyId:
        type: string
      isPassing:
        type: boolean
      postureQueries:
        type: array
        items:
          $ref: '#/definitions/postureQuery'
  postureQuery:
    type: object
    allOf:
      - $ref: '#/definitions/baseEntity'
      - type: object
        required:
          - queryType
          - isPassing
        properties:
          isPassing:
            type: boolean
          queryType:
            $ref: '#/definitions/postureCheckType'
          process:
            $ref: '#/definitions/postureQueryProcess'
  postureQueryProcess:
    type: object
    properties:
      osType:
        $ref: '#/definitions/osType'
      path:
        type: string
  ###################################################################
  # Posture Check Types
  ##################################################################
  listPostureCheckTypesEnvelope:
    type: object
    required:
      - meta
      - data
    properties:
      meta:
        $ref: '#/definitions/meta'
      data:
        $ref: '#/definitions/PostureCheckTypeList'
  detailPostureCheckTypeEnvelope:
    type: object
    required:
      - meta
      - data
    properties:
      meta:
        $ref: '#/definitions/meta'
      data:
        $ref: '#/definitions/PostureCheckTypeDetail'
  PostureCheckTypeList:
    type: array
    items:
      $ref: '#/definitions/PostureCheckTypeDetail'
  PostureCheckTypeDetail:
    allOf:
      - $ref: '#/definitions/baseEntity'
      - type: object
        required:
          - name
          - operatingSystems
          - version
        properties:
          name:
            type: string
          operatingSystems:
            $ref: '#/definitions/operatingSystemArray'
          version:
            type: string

  ###################################################################
  # Posture Check
  ##################################################################
  listPostureCheckEnvelope:
    type: object
    required:
      - meta
      - data
    properties:
      meta:
        $ref: '#/definitions/meta'
      data:
        $ref: '#/definitions/PostureCheckList'
  detailPostureCheckEnvelope:
    type: object
    required:
      - meta
      - data
    properties:
      meta:
        $ref: '#/definitions/meta'
      data:
        $ref: '#/definitions/PostureCheckDetail'
  PostureCheckList:
    type: array
    items:
      $ref: '#/definitions/PostureCheckDetail'
  PostureCheckDetail:
    type: object
    discriminator: typeId
    # base is duped here due to a bug in go-swagger that will try to embed a struct in an interface
    # see https://github.com/go-swagger/go-swagger/issues/2413
    required:
      - name
      - typeId
      - version
      - roleAttributes
      - id
      - createdAt
      - updatedAt
      - _links
      - tags
    properties:
      name:
        type: string
      typeId:
        type: string
      version:
        type: integer
      roleAttributes:
        $ref: '#/definitions/attributes'
      id:
        type: string
      createdAt:
        type: string
        format: date-time
      updatedAt:
        type: string
        format: date-time
      _links:
        $ref: '#/definitions/links'
      tags:
        $ref: '#/definitions/tags'
  PostureCheckCreate:
    type: object
    discriminator: typeId
    required:
      - name
      - typeId
    properties:
      name:
        type: string
      typeId:
        $ref: '#/definitions/postureCheckType'
      roleAttributes:
        $ref: '#/definitions/attributes'
      tags:
        $ref: '#/definitions/tags'
  PostureCheckUpdate:
    type: object
    discriminator: typeId
    required:
      - name
    properties:
      name:
        type: string
      typeId:
        $ref: '#/definitions/postureCheckType'
      roleAttributes:
        $ref: '#/definitions/attributes'
      tags:
        $ref: '#/definitions/tags'
  PostureCheckPatch:
    type: object
    discriminator: typeId
    properties:
      name:
        type: string
      roleAttributes:
        $ref: '#/definitions/attributes'
      tags:
        $ref: '#/definitions/tags'

  ###################################################################
  # Posture Check Operating System
  ###################################################################
  PostureCheckOperatingSystemDetail:
    allOf:
      - $ref: '#/definitions/PostureCheckDetail'
      - type: object
        required:
          - operatingSystems
        properties:
          operatingSystems:
            $ref: '#/definitions/operatingSystemArray'
    x-class: "OS"

  PostureCheckOperatingSystemCreate:
    allOf:
      - $ref: '#/definitions/PostureCheckCreate'
      - type: object
        required:
          - operatingSystems
        properties:
          operatingSystems:
            $ref: '#/definitions/operatingSystemArray'
    x-class: "OS"
  PostureCheckOperatingSystemUpdate:
    allOf:
      - $ref: '#/definitions/PostureCheckUpdate'
      - type: object
        required:
          - operatingSystems
        properties:
          operatingSystems:
            $ref: '#/definitions/operatingSystemArray'
    x-class: "OS"
  PostureCheckOperatingSystemPatch:
    allOf:
      - $ref: '#/definitions/PostureCheckPatch'
      - type: object
        properties:
          operatingSystems:
            $ref: '#/definitions/operatingSystemArray'
    x-class: "OS"

  ###################################################################
  # Posture Check Domain
  ###################################################################
  PostureCheckDomainDetail:
    allOf:
      - $ref: '#/definitions/PostureCheckDetail'
      - type: object
        required:
          - domains
        properties:
          domains:
            type: array
            minItems: 1
            items:
              type: string
    x-class: "DOMAIN"

  PostureCheckDomainCreate:
    allOf:
      - $ref: '#/definitions/PostureCheckCreate'
      - type: object
        required:
          - domains
        properties:
          domains:
            type: array
            minItems: 1
            items:
              type: string
    x-class: "DOMAIN"

  PostureCheckDomainUpdate:
    allOf:
      - $ref: '#/definitions/PostureCheckUpdate'
      - type: object
        required:
          - domains
        properties:
          domains:
            type: array
            minItems: 1
            items:
              type: string
    x-class: "DOMAIN"

  PostureCheckDomainPatch:
    allOf:
      - $ref: '#/definitions/PostureCheckPatch'
      - type: object
        properties:
          domains:
            type: array
            minItems: 1
            items:
              type: string
    x-class: "DOMAIN"

  ###################################################################
  # Posture Check MAC Address
  ###################################################################
  PostureCheckMacAddressDetail:
    allOf:
      - $ref: '#/definitions/PostureCheckDetail'
      - type: object
        required:
          - macAddresses
        properties:
          macAddresses:
            type: array
            minItems: 1
            items:
              type: string

    x-class: "MAC"

  PostureCheckMacAddressCreate:
    allOf:
      - $ref: '#/definitions/PostureCheckCreate'
      - type: object
        required:
          - macAddresses
        properties:
          macAddresses:
            type: array
            minItems: 1
            items:
              type: string
    x-class: "MAC"

  PostureCheckMacAddressUpdate:
    allOf:
      - $ref: '#/definitions/PostureCheckUpdate'
      - type: object
        required:
          - macAddresses
        properties:
          macAddresses:
            type: array
            minItems: 1
            items:
              type: string
    x-class: "MAC"

  PostureCheckMacAddressPatch:
    allOf:
      - $ref: '#/definitions/PostureCheckPatch'
      - type: object
        properties:
          macAddresses:
            type: array
            minItems: 1
            items:
              type: string
    x-class: "MAC"

  ###################################################################
  # Posture Check Process
  ###################################################################
  PostureCheckProcessDetail:
    allOf:
      - $ref: '#/definitions/PostureCheckDetail'
      - type: object
        required:
          - process
        properties:
          process:
            $ref: '#/definitions/process'
    x-class: "PROCESS"

  PostureCheckProcessCreate:
    allOf:
      - $ref: '#/definitions/PostureCheckCreate'
      - type: object
        required:
          - process
        properties:
          process:
            $ref: '#/definitions/process'
    x-class: "PROCESS"

  PostureCheckProcessUpdate:
    allOf:
      - $ref: '#/definitions/PostureCheckUpdate'
      - type: object
        required:
          - process
        properties:
          process:
            $ref: '#/definitions/process'
    x-class: "PROCESS"

  PostureCheckProcessPatch:
    allOf:
      - $ref: '#/definitions/PostureCheckPatch'
      - type: object
        properties:
          process:
            $ref: '#/definitions/process'
    x-class: "PROCESS"

  ###################################################################
  # Posture Response
  ###################################################################
  PostureResponseCreate:
    type: object
    discriminator: typeId
    required:
      - id
      - typeId
    properties:
      id:
        type: string
      typeId:
        $ref: '#/definitions/postureCheckType'

  PostureResponseOperatingSystemCreate:
    allOf:
      - $ref: '#/definitions/PostureResponseCreate'
      - type: object
        required:
          - type
          - version
        properties:
          type:
            type: string
          version:
            type: string
          build:
            type: string
    x-class: "OS"

  PostureResponseDomainCreate:
    allOf:
      - $ref: '#/definitions/PostureResponseCreate'
      - type: object
        required:
          - domain
        properties:
          domain:
            type: string
    x-class: "DOMAIN"

  PostureResponseMacAddressCreate:
    allOf:
      - $ref: '#/definitions/PostureResponseCreate'
      - type: object
        required:
          - macAddresses
        properties:
          macAddresses:
            type: array
            items:
              type: string
    x-class: "MAC"

  PostureResponseProcessCreate:
    allOf:
      - $ref: '#/definitions/PostureResponseCreate'
      - type: object
        required:
          - process
        properties:
          isRunning:
            type: boolean
          hash:
            type: string
          signerFingerprints:
            type: array
            items:
              type: string
    x-class: "PROCESS"

  currentApiSessionCertificateList:
    type: array
    items:
      $ref: '#/definitions/currentApiSessionCertificateDetail'
  currentApiSessionCertificateDetail:
    type: object
    allOf:
      - $ref: '#/definitions/baseEntity'
      - type: object
        required:
          - subject
          - fingerprint
          - validFrom
          - validTo
          - certificate
        properties:
          subject:
            type: string
          fingerprint:
            type: string
          validFrom:
            type: string
            format: date-time
          validTo:
            type: string
            format: date-time
          certificate:
            type: string
  currentApiSessionCertificateCreate:
    type: object
    required:
      - csr
    properties:
      csr:
        type: string
  currentApiSessionCertificateCreateResponse:
    allOf:
      - $ref: '#/definitions/createLocation'
      - type: object
        required:
          - certificate
        properties:
          certificate:
            type: string
          cas:
<<<<<<< HEAD
            type: string
=======
            type: string
  ###################################################################
  # Current API Session: Service Updates
  ##################################################################
  listCurrentApiSessionServiceUpdatesEnvelope:
    type: object
    required:
      - meta
      - data
    properties:
      meta:
        $ref: '#/definitions/meta'
      data:
        $ref: '#/definitions/CurrentApiSessionServiceUpdateList'
  CurrentApiSessionServiceUpdateList:
    type: object
    required:
      - lastChangeAt
    properties:
      lastChangeAt:
        type: string
        format: 'date-time'
>>>>>>> d9710f66
<|MERGE_RESOLUTION|>--- conflicted
+++ resolved
@@ -964,8 +964,6 @@
           $ref: '#/responses/badRequestResponse'
         '401':
           $ref: '#/responses/unauthorizedResponse'
-<<<<<<< HEAD
-=======
   ###################################################################
   # Current API Session - Service Updates
   #################################################################
@@ -986,7 +984,6 @@
           $ref: '#/responses/listCurrentApiSessionServiceUpdates'
         '401':
           $ref: '#/responses/unauthorizedResponse'
->>>>>>> d9710f66
   '/current-identity':
     get:
       summary: Return the current identity
@@ -6920,9 +6917,6 @@
           certificate:
             type: string
           cas:
-<<<<<<< HEAD
-            type: string
-=======
             type: string
   ###################################################################
   # Current API Session: Service Updates
@@ -6944,5 +6938,4 @@
     properties:
       lastChangeAt:
         type: string
-        format: 'date-time'
->>>>>>> d9710f66
+        format: 'date-time'