--- conflicted
+++ resolved
@@ -50,13 +50,9 @@
 	EmailAddresses []string
 	IPAddresses    []net.IP
 	URIs           []*url.URL
-<<<<<<< HEAD
-	NotAfter       time.Time
-=======
 
 	NotBefore *time.Time
 	NotAfter  *time.Time
->>>>>>> df1ad4b2
 }
 
 func (so *SigningOpts) Apply(c *x509.Certificate) {
@@ -64,9 +60,6 @@
 	c.EmailAddresses = so.EmailAddresses
 	c.IPAddresses = so.IPAddresses
 	c.URIs = so.URIs
-<<<<<<< HEAD
-	c.NotAfter = so.NotAfter
-=======
 
 	if so.NotBefore != nil {
 		c.NotBefore = *so.NotBefore
@@ -75,7 +68,6 @@
 	if so.NotAfter != nil {
 		c.NotAfter = *so.NotAfter
 	}
->>>>>>> df1ad4b2
 }
 
 type SerialGenerator interface {
