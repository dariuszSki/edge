// +build apitests

/*
	Copyright NetFoundry, Inc.

	Licensed under the Apache License, Version 2.0 (the "License");
	you may not use this file except in compliance with the License.
	You may obtain a copy of the License at

	https://www.apache.org/licenses/LICENSE-2.0

	Unless required by applicable law or agreed to in writing, software
	distributed under the License is distributed on an "AS IS" BASIS,
	WITHOUT WARRANTIES OR CONDITIONS OF ANY KIND, either express or implied.
	See the License for the specific language governing permissions and
	limitations under the License.
*/

package tests

import (
	"fmt"
	"github.com/openziti/edge/eid"
	"github.com/openziti/foundation/util/stringz"
	"net/url"
	"sort"
	"testing"
	"time"

	"github.com/openziti/edge/controller/apierror"
)

func Test_Services(t *testing.T) {
	ctx := NewTestContext(t)
	defer ctx.Teardown()
	ctx.StartServer()
	ctx.RequireAdminLogin()

	identityRole := eid.New()
	nonAdminUserSession := ctx.AdminSession.createUserAndLogin(false, s(identityRole), nil)

	t.Run("create without name should fail", func(t *testing.T) {
		ctx.testContextChanged(t)
		service := ctx.newService(nil, nil)
		service.Name = ""
		resp := ctx.AdminSession.createEntity(service)
		ctx.requireFieldError(resp.StatusCode(), resp.Body(), apierror.CouldNotValidateCode, "name")
	})

	t.Run("create should pass", func(t *testing.T) {
		ctx.testContextChanged(t)
		now := time.Now()
		service := ctx.AdminSession.requireNewService(nil, nil)
		service.permissions = []string{"Dial", "Bind"}
		entityJson := ctx.AdminSession.validateEntityWithQuery(service)
		ctx.validateDateFieldsForCreate(now, entityJson)
	})

	t.Run("list as admin should return 3 services", func(t *testing.T) {
		ctx.testContextChanged(t)
		service1 := ctx.AdminSession.requireNewService(nil, nil)
		service1.permissions = []string{"Dial", "Bind"}
		service2 := ctx.AdminSession.requireNewService(nil, nil)
		service2.permissions = []string{"Dial", "Bind"}
		service3 := ctx.AdminSession.requireNewService(nil, nil)
		service3.permissions = []string{"Dial", "Bind"}

		ctx.AdminSession.validateEntityWithLookup(service1)
		ctx.AdminSession.validateEntityWithQuery(service1)
		ctx.AdminSession.validateEntityWithQuery(service2)
		ctx.AdminSession.validateEntityWithQuery(service3)
	})

	t.Run("list as non-admin should return 3 services", func(t *testing.T) {
		ctx.testContextChanged(t)
		dialRole := eid.New()
		bindRole := eid.New()
		service1 := ctx.AdminSession.requireNewService(s(dialRole), nil)
		service1.permissions = []string{"Dial"}
		service2 := ctx.AdminSession.requireNewService(s(bindRole), nil)
		service2.permissions = []string{"Bind"}
		service3 := ctx.AdminSession.requireNewService(s(dialRole, bindRole), nil)
		service3.permissions = []string{"Dial", "Bind"}
		service4 := ctx.AdminSession.requireNewService(nil, nil)
		service5 := ctx.AdminSession.requireNewService(nil, nil)
		service6 := ctx.AdminSession.requireNewService(nil, nil)
		service7 := ctx.AdminSession.requireNewService(nil, nil)

		ctx.AdminSession.requireNewServicePolicy("Dial", s("#"+dialRole), s("#"+identityRole))
		ctx.AdminSession.requireNewServicePolicy("Bind", s("#"+bindRole), s("#"+identityRole))

		fmt.Printf("Expecting\n%v\n%v\n%v and not\n%v to be in final list\n", service1.Id, service2.Id, service3.Id, service4.Id)
		query := url.QueryEscape(fmt.Sprintf(`id in ["%v", "%v", "%v", "%v", "%v", "%v", "%v"]`,
			service1.Id, service2.Id, service3.Id, service4.Id, service5.Id, service6.Id, service7.Id))
		result := nonAdminUserSession.requireQuery("services?filter=" + query)
		data := ctx.RequirePath(result, "data")
		ctx.RequireNoChildWith(data, "id", service4.Id)
		ctx.RequireNoChildWith(data, "id", service5.Id)
		ctx.RequireNoChildWith(data, "id", service6.Id)
		ctx.RequireNoChildWith(data, "id", service7.Id)

		jsonService := ctx.RequireChildWith(data, "id", service1.Id)
		service1.validate(ctx, jsonService)
		jsonService = ctx.RequireChildWith(data, "id", service2.Id)
		service2.validate(ctx, jsonService)
		jsonService = ctx.RequireChildWith(data, "id", service3.Id)
		service3.validate(ctx, jsonService)
	})

	t.Run("lookup as admin should pass", func(t *testing.T) {
		ctx.testContextChanged(t)
		service := ctx.AdminSession.requireNewService(nil, nil)
		service.permissions = []string{"Dial", "Bind"}
		ctx.AdminSession.validateEntityWithLookup(service)
	})

	t.Run("lookup non-existent service as admin should fail", func(t *testing.T) {
		ctx.testContextChanged(t)
<<<<<<< HEAD
		ctx.requireNotFoundError(ctx.AdminSession.query("services/" + eid.New()))
=======
		ctx.RequireNotFoundError(ctx.AdminSession.query("services/" + uuid.New().String()))
>>>>>>> 7c2d3e5d
	})

	t.Run("lookup existing service as non-admin should pass", func(t *testing.T) {
		ctx.testContextChanged(t)
		dialRole := eid.New()
		bindRole := eid.New()
		service1 := ctx.AdminSession.requireNewService(s(dialRole), nil)
		service1.permissions = []string{"Dial"}
		service2 := ctx.AdminSession.requireNewService(s(bindRole), nil)
		service2.permissions = []string{"Bind"}
		service3 := ctx.AdminSession.requireNewService(s(dialRole, bindRole), nil)
		service3.permissions = []string{"Dial", "Bind"}

		ctx.AdminSession.requireNewServicePolicy("Dial", s("#"+dialRole), s("#"+identityRole))
		ctx.AdminSession.requireNewServicePolicy("Bind", s("#"+bindRole), s("#"+identityRole))

		nonAdminUserSession.validateEntityWithLookup(service1)
		nonAdminUserSession.validateEntityWithLookup(service2)
		nonAdminUserSession.validateEntityWithLookup(service3)
	})

	t.Run("lookup non-existent service as non-admin should fail", func(t *testing.T) {
		ctx.testContextChanged(t)
<<<<<<< HEAD
		ctx.requireNotFoundError(nonAdminUserSession.query("services/" + eid.New()))
=======
		ctx.RequireNotFoundError(nonAdminUserSession.query("services/" + uuid.New().String()))
>>>>>>> 7c2d3e5d
	})

	t.Run("query non-visible service as non-admin should fail", func(t *testing.T) {
		ctx.testContextChanged(t)
		service := ctx.AdminSession.requireNewService(nil, nil)
		query := url.QueryEscape(fmt.Sprintf(`id in ["%v"]`, service.Id))
		body := nonAdminUserSession.requireQuery("services?filter=" + query)
		data := body.S("data")
		children, err := data.Children()
		ctx.Req.True(data == nil || data.Data() == nil || (err == nil && len(children) == 0))
	})

	t.Run("lookup non-visible service as non-admin should fail", func(t *testing.T) {
		ctx.testContextChanged(t)
		service := ctx.AdminSession.requireNewService(nil, nil)
		httpStatus, body := nonAdminUserSession.query("services/" + service.Id)
		ctx.logJson(body)
		ctx.RequireNotFoundError(httpStatus, body)
	})

	t.Run("update service should pass", func(t *testing.T) {
		ctx.testContextChanged(t)
		now := time.Now()
		service := ctx.AdminSession.requireNewService(nil, nil)
		service.permissions = []string{"Bind", "Dial"}
		entityJson := ctx.AdminSession.validateEntityWithQuery(service)
		createdAt := ctx.validateDateFieldsForCreate(now, entityJson)

		time.Sleep(time.Millisecond * 10)
		now = time.Now()
		service.terminatorStrategy = "ha"
		ctx.AdminSession.requireUpdateEntity(service)

		result := ctx.AdminSession.requireQuery("services/" + service.Id)
		jsonService := ctx.RequirePath(result, "data")
		service.validate(ctx, jsonService)
		ctx.validateDateFieldsForUpdate(now, createdAt, jsonService)
	})
}

func Test_ServiceListWithConfigs(t *testing.T) {
	ctx := NewTestContext(t)
	defer ctx.Teardown()
	ctx.StartServer()
	ctx.RequireAdminLogin()

	configType1 := ctx.AdminSession.requireCreateNewConfigTypeWithPrefix("ONE")
	configType2 := ctx.AdminSession.requireCreateNewConfigTypeWithPrefix("TWO")
	configType3 := ctx.AdminSession.requireCreateNewConfigTypeWithPrefix("THREE")

	config1 := ctx.AdminSession.requireCreateNewConfig(configType1.Id, map[string]interface{}{
		"hostname": "foo",
		"port":     float64(22),
	})

	config2 := ctx.AdminSession.requireCreateNewConfig(configType2.Id, map[string]interface{}{
		"dialAddress": "tcp:localhost:5432",
	})

	config3 := ctx.AdminSession.requireCreateNewConfig(configType1.Id, map[string]interface{}{
		"hostname": "bar",
		"port":     float64(80),
	})

	config4 := ctx.AdminSession.requireCreateNewConfig(configType2.Id, map[string]interface{}{
		"dialAddress": "udp:external:5432",
	})

	config5 := ctx.AdminSession.requireCreateNewConfig(configType3.Id, map[string]interface{}{
		"froboz": "schnapplecakes",
	})

	service1 := ctx.AdminSession.requireNewService(nil, nil)
	service2 := ctx.AdminSession.requireNewService(nil, s(config1.Id))
	service3 := ctx.AdminSession.requireNewService(nil, s(config2.Id))
	service4 := ctx.AdminSession.requireNewService(nil, s(config2.Id, config3.Id))

	ctx.AdminSession.validateAssociations(service4, "configs", config2, config3)

	service1V := &configValidatingService{service: service1}
	service2V := &configValidatingService{service: service2}
	service3V := &configValidatingService{service: service3}
	service4V := &configValidatingService{service: service4}

	services := []*configValidatingService{service1V, service2V, service3V, service4V}

	ctx.AdminSession.requireNewServicePolicy("Dial", s("#all"), s("#all"))

	session := ctx.AdminSession.createUserAndLogin(false, nil, nil)
	for _, service := range services {
		service.configs = map[string]*Config{}
		session.validateEntityWithQuery(service)
	}

	session = ctx.AdminSession.createUserAndLogin(false, nil, s(configType1.Id))
	service2V.configs[configType1.Name] = config1
	service4V.configs[configType1.Name] = config3
	for _, service := range services {
		session.validateEntityWithQuery(service)
		service.configs = map[string]*Config{}
	}

	session = ctx.AdminSession.createUserAndLogin(false, nil, s(configType2.Id))
	service3V.configs[configType2.Name] = config2
	service4V.configs[configType2.Name] = config2
	for _, service := range services {
		session.validateEntityWithQuery(service)
	}

	session = ctx.AdminSession.createUserAndLogin(false, nil, s(configType1.Id, configType2.Id))
	service2V.configs[configType1.Name] = config1
	service3V.configs[configType2.Name] = config2
	service4V.configs[configType1.Name] = config3
	service4V.configs[configType2.Name] = config2
	for _, service := range services {
		session.validateEntityWithQuery(service)
		service.configs = map[string]*Config{}
	}

	session = ctx.AdminSession.createUserAndLogin(false, nil, s("all"))
	service2V.configs[configType1.Name] = config1
	service3V.configs[configType2.Name] = config2
	service4V.configs[configType1.Name] = config3
	service4V.configs[configType2.Name] = config2
	for _, service := range services {
		session.validateEntityWithQuery(service)
	}

	configs1 := []serviceConfig{{ServiceId: service4.Id, ConfigId: config1.Id}, {ServiceId: service4.Id, ConfigId: config5.Id}}
	ctx.AdminSession.requireAssignIdentityServiceConfigs(session.identityId, configs1...)
	configs1 = []serviceConfig{{ServiceId: service4.Id, ConfigId: config1.Id}, {ServiceId: service4.Id, ConfigId: config5.Id}}
	sort.Sort(sortableServiceConfigSlice(configs1))
	currentConfigs := ctx.AdminSession.listIdentityServiceConfigs(session.identityId)
	ctx.Req.Equal(configs1, currentConfigs)

	configs2 := []serviceConfig{{ServiceId: service1.Id, ConfigId: config5.Id}, {ServiceId: service3.Id, ConfigId: config1.Id}, {ServiceId: service3.Id, ConfigId: config4.Id}}
	ctx.AdminSession.requireAssignIdentityServiceConfigs(session.identityId, configs2...)
	checkConfigs := []serviceConfig{
		{ServiceId: service4.Id, ConfigId: config1.Id},
		{ServiceId: service4.Id, ConfigId: config5.Id},
		{ServiceId: service1.Id, ConfigId: config5.Id},
		{ServiceId: service3.Id, ConfigId: config1.Id},
		{ServiceId: service3.Id, ConfigId: config4.Id},
	}
	sort.Sort(sortableServiceConfigSlice(checkConfigs))
	currentConfigs = ctx.AdminSession.listIdentityServiceConfigs(session.identityId)
	ctx.Req.Equal(checkConfigs, currentConfigs)

	service1V.configs[configType3.Name] = config5
	service3V.configs[configType1.Name] = config1
	service3V.configs[configType2.Name] = config4
	service4V.configs[configType1.Name] = config1
	service4V.configs[configType3.Name] = config5
	for _, service := range services {
		session.validateEntityWithQuery(service)
		service.configs = map[string]*Config{}
	}

	ctx.AdminSession.requireRemoveIdentityServiceConfigs(session.identityId, serviceConfig{ServiceId: service1.Id, ConfigId: config5.Id}, serviceConfig{ServiceId: service3.Id, ConfigId: config1.Id})
	currentConfigs = ctx.AdminSession.listIdentityServiceConfigs(session.identityId)
	checkConfigs = []serviceConfig{
		{ServiceId: service4.Id, ConfigId: config1.Id},
		{ServiceId: service4.Id, ConfigId: config5.Id},
		{ServiceId: service3.Id, ConfigId: config4.Id},
	}
	sort.Sort(sortableServiceConfigSlice(checkConfigs))
	ctx.Req.Equal(checkConfigs, currentConfigs)

	service2V.configs[configType1.Name] = config1
	service3V.configs[configType2.Name] = config4
	service4V.configs[configType1.Name] = config1
	service4V.configs[configType2.Name] = config2
	service4V.configs[configType3.Name] = config5
	for _, service := range services {
		session.validateEntityWithQuery(service)
		service.configs = map[string]*Config{}
	}

	ctx.AdminSession.requireRemoveIdentityServiceConfigs(session.identityId)
	currentConfigs = ctx.AdminSession.listIdentityServiceConfigs(session.identityId)
	ctx.Req.Equal(0, len(currentConfigs))

	service2V.configs[configType1.Name] = config1
	service3V.configs[configType2.Name] = config2
	service4V.configs[configType1.Name] = config3
	service4V.configs[configType2.Name] = config2
	for _, service := range services {
		session.validateEntityWithQuery(service)
	}
}

func Test_ServiceListWithConfigDuplicate(t *testing.T) {
	ctx := NewTestContext(t)
	defer ctx.Teardown()
	ctx.StartServer()
	ctx.RequireAdminLogin()

	configType1 := ctx.AdminSession.requireCreateNewConfigType()

	config1 := ctx.AdminSession.requireCreateNewConfig(configType1.Id, map[string]interface{}{
		"hostname": "foo",
		"port":     float64(22),
	})

	config2 := ctx.AdminSession.requireCreateNewConfig(configType1.Id, map[string]interface{}{
		"hostname": "bar",
		"port":     float64(80),
	})

	service := ctx.newService(nil, s(config1.Id, config2.Id))
	resp := ctx.AdminSession.createEntity(service)
	ctx.requireFieldError(resp.StatusCode(), resp.Body(), apierror.CouldNotValidateCode, "configs")
}

func Test_ServiceRoleAttributes(t *testing.T) {
	ctx := NewTestContext(t)
	defer ctx.Teardown()
	ctx.StartServer()
	ctx.RequireAdminLogin()

	t.Run("role attributes should be created", func(t *testing.T) {
		ctx.testContextChanged(t)
		role1 := eid.New()
		role2 := eid.New()
		service := ctx.AdminSession.requireNewService(s(role1, role2), nil)
		service.permissions = []string{"Dial", "Bind"}

		ctx.AdminSession.validateEntityWithQuery(service)
		ctx.AdminSession.validateEntityWithLookup(service)
	})

	t.Run("role attributes should be updated", func(t *testing.T) {
		ctx.testContextChanged(t)
		role1 := eid.New()
		role2 := eid.New()
		service := ctx.AdminSession.requireNewService(s(role1, role2), nil)
		service.permissions = []string{"Dial", "Bind"}

		role3 := eid.New()
		service.roleAttributes = []string{role2, role3}
		ctx.AdminSession.requireUpdateEntity(service)
		ctx.AdminSession.validateEntityWithLookup(service)
	})

	t.Run("role attributes should be queryable", func(t *testing.T) {
		ctx.testContextChanged(t)
		prefix := "rol3-attribut3-qu3ry-t3st-"
		role1 := prefix + "sales"
		role2 := prefix + "support"
		role3 := prefix + "engineering"
		role4 := prefix + "field-ops"
		role5 := prefix + "executive"

		ctx.AdminSession.requireNewService(s(role1, role2), nil)
		ctx.AdminSession.requireNewService(s(role2, role3), nil)
		ctx.AdminSession.requireNewService(s(role3, role4), nil)
		service := ctx.AdminSession.requireNewService(s(role5), nil)
		ctx.AdminSession.requireNewService(nil, nil)

		list := ctx.AdminSession.requireList("service-role-attributes")
		ctx.Req.True(len(list) >= 5)
		ctx.Req.True(stringz.ContainsAll(list, role1, role2, role3, role4, role5))

		filter := url.QueryEscape(`id contains "e" and id contains "` + prefix + `" sort by id`)
		list = ctx.AdminSession.requireList("service-role-attributes?filter=" + filter)
		ctx.Req.Equal(4, len(list))

		expected := []string{role1, role3, role4, role5}
		sort.Strings(expected)
		ctx.Req.Equal(expected, list)

		service.roleAttributes = nil
		ctx.AdminSession.requireUpdateEntity(service)
		list = ctx.AdminSession.requireList("service-role-attributes")
		ctx.Req.True(len(list) >= 4)
		ctx.Req.True(stringz.ContainsAll(list, role1, role2, role3, role4))
		ctx.Req.False(stringz.Contains(list, role5))
	})
}<|MERGE_RESOLUTION|>--- conflicted
+++ resolved
@@ -116,11 +116,7 @@
 
 	t.Run("lookup non-existent service as admin should fail", func(t *testing.T) {
 		ctx.testContextChanged(t)
-<<<<<<< HEAD
-		ctx.requireNotFoundError(ctx.AdminSession.query("services/" + eid.New()))
-=======
-		ctx.RequireNotFoundError(ctx.AdminSession.query("services/" + uuid.New().String()))
->>>>>>> 7c2d3e5d
+		ctx.RequireNotFoundError(ctx.AdminSession.query("services/" + eid.New()))
 	})
 
 	t.Run("lookup existing service as non-admin should pass", func(t *testing.T) {
@@ -144,11 +140,7 @@
 
 	t.Run("lookup non-existent service as non-admin should fail", func(t *testing.T) {
 		ctx.testContextChanged(t)
-<<<<<<< HEAD
-		ctx.requireNotFoundError(nonAdminUserSession.query("services/" + eid.New()))
-=======
-		ctx.RequireNotFoundError(nonAdminUserSession.query("services/" + uuid.New().String()))
->>>>>>> 7c2d3e5d
+		ctx.RequireNotFoundError(nonAdminUserSession.query("services/" + eid.New()))
 	})
 
 	t.Run("query non-visible service as non-admin should fail", func(t *testing.T) {
